--- conflicted
+++ resolved
@@ -17,10 +17,7 @@
 package api
 
 import (
-<<<<<<< HEAD
-=======
 	"context"
->>>>>>> 37685930
 	"errors"
 	"fmt"
 	"io"
@@ -30,12 +27,8 @@
 	"testing"
 
 	"github.com/ethereum/go-ethereum/common"
-<<<<<<< HEAD
-	"github.com/ethereum/go-ethereum/log"
-=======
 	"github.com/ethereum/go-ethereum/core/types"
 	"github.com/ethereum/go-ethereum/swarm/log"
->>>>>>> 37685930
 	"github.com/ethereum/go-ethereum/swarm/storage"
 )
 
@@ -90,16 +83,9 @@
 	return &Response{mimeType, status, int64(len(content)), content}
 }
 
-<<<<<<< HEAD
-// func testGet(t *testing.T, api *Api, bzzhash string) *testResponse {
-func testGet(t *testing.T, api *Api, bzzhash, path string) *testResponse {
-	key := storage.Key(common.Hex2Bytes(bzzhash))
-	reader, mimeType, status, err := api.Get(key, path)
-=======
 func testGet(t *testing.T, api *API, bzzhash, path string) *testResponse {
 	addr := storage.Address(common.Hex2Bytes(bzzhash))
 	reader, mimeType, status, _, err := api.Get(addr, path)
->>>>>>> 37685930
 	if err != nil {
 		t.Fatalf("unexpected error: %v", err)
 	}
@@ -124,41 +110,24 @@
 		content := "hello"
 		exp := expResponse(content, "text/plain", 0)
 		// exp := expResponse([]byte(content), "text/plain", 0)
-<<<<<<< HEAD
-		key, err := api.Put(content, exp.MimeType)
-		if err != nil {
-			t.Fatalf("unexpected error: %v", err)
-		}
-		resp := testGet(t, api, key.String(), "")
-=======
 		addr, wait, err := api.Put(content, exp.MimeType, toEncrypt)
 		if err != nil {
 			t.Fatalf("unexpected error: %v", err)
 		}
 		wait()
 		resp := testGet(t, api, addr.Hex(), "")
->>>>>>> 37685930
 		checkResponse(t, resp, exp)
 	})
 }
 
 // testResolver implements the Resolver interface and either returns the given
 // hash if it is set, or returns a "name not found" error
-<<<<<<< HEAD
-type testResolver struct {
-	hash *common.Hash
-}
-
-func newTestResolver(addr string) *testResolver {
-	r := &testResolver{}
-=======
 type testResolveValidator struct {
 	hash *common.Hash
 }
 
 func newTestResolveValidator(addr string) *testResolveValidator {
 	r := &testResolveValidator{}
->>>>>>> 37685930
 	if addr != "" {
 		hash := common.HexToHash(addr)
 		r.hash = &hash
@@ -166,19 +135,13 @@
 	return r
 }
 
-<<<<<<< HEAD
-func (t *testResolver) Resolve(addr string) (common.Hash, error) {
-=======
 func (t *testResolveValidator) Resolve(addr string) (common.Hash, error) {
->>>>>>> 37685930
 	if t.hash == nil {
 		return common.Hash{}, fmt.Errorf("DNS name not found: %q", addr)
 	}
 	return *t.hash, nil
 }
 
-<<<<<<< HEAD
-=======
 func (t *testResolveValidator) Owner(node [32]byte) (addr common.Address, err error) {
 	return
 }
@@ -186,20 +149,14 @@
 	return
 }
 
->>>>>>> 37685930
 // TestAPIResolve tests resolving URIs which can either contain content hashes
 // or ENS names
 func TestAPIResolve(t *testing.T) {
 	ensAddr := "swarm.eth"
 	hashAddr := "1111111111111111111111111111111111111111111111111111111111111111"
 	resolvedAddr := "2222222222222222222222222222222222222222222222222222222222222222"
-<<<<<<< HEAD
-	doesResolve := newTestResolver(resolvedAddr)
-	doesntResolve := newTestResolver("")
-=======
 	doesResolve := newTestResolveValidator(resolvedAddr)
 	doesntResolve := newTestResolveValidator("")
->>>>>>> 37685930
 
 	type test struct {
 		desc      string
@@ -264,11 +221,7 @@
 	}
 	for _, x := range tests {
 		t.Run(x.desc, func(t *testing.T) {
-<<<<<<< HEAD
-			api := &Api{dns: x.dns}
-=======
 			api := &API{dns: x.dns}
->>>>>>> 37685930
 			uri := &URI{Addr: x.addr, Scheme: "bzz"}
 			if x.immutable {
 				uri.Scheme = "bzz-immutable"
@@ -294,17 +247,6 @@
 }
 
 func TestMultiResolver(t *testing.T) {
-<<<<<<< HEAD
-	doesntResolve := newTestResolver("")
-
-	ethAddr := "swarm.eth"
-	ethHash := "0x2222222222222222222222222222222222222222222222222222222222222222"
-	ethResolve := newTestResolver(ethHash)
-
-	testAddr := "swarm.test"
-	testHash := "0x1111111111111111111111111111111111111111111111111111111111111111"
-	testResolve := newTestResolver(testHash)
-=======
 	doesntResolve := newTestResolveValidator("")
 
 	ethAddr := "swarm.eth"
@@ -314,7 +256,6 @@
 	testAddr := "swarm.test"
 	testHash := "0x1111111111111111111111111111111111111111111111111111111111111111"
 	testResolve := newTestResolveValidator(testHash)
->>>>>>> 37685930
 
 	tests := []struct {
 		desc   string
