// Copyright 2018 The go-ethereum Authors
// This file is part of the go-ethereum library.
//
// The go-ethereum library is free software: you can redistribute it and/or modify
// it under the terms of the GNU Lesser General Public License as published by
// the Free Software Foundation, either version 3 of the License, or
// (at your option) any later version.
//
// The go-ethereum library is distributed in the hope that it will be useful,
// but WITHOUT ANY WARRANTY; without even the implied warranty of
// MERCHANTABILITY or FITNESS FOR A PARTICULAR PURPOSE. See the
// GNU Lesser General Public License for more details.
//
// You should have received a copy of the GNU Lesser General Public License
// along with the go-ethereum library. If not, see <http://www.gnu.org/licenses/>.

package core_test

import (
	"bytes"
	"context"
	"fmt"
	"io/ioutil"
	"math/big"
	"os"
	"path/filepath"
	"testing"
	"time"

	"github.com/ethereum/go-ethereum/accounts"
	"github.com/ethereum/go-ethereum/accounts/keystore"
	"github.com/ethereum/go-ethereum/common"
	"github.com/ethereum/go-ethereum/common/hexutil"
	"github.com/ethereum/go-ethereum/core/types"
	"github.com/ethereum/go-ethereum/internal/ethapi"
	"github.com/ethereum/go-ethereum/rlp"
	"github.com/ethereum/go-ethereum/signer/core"
	"github.com/ethereum/go-ethereum/signer/fourbyte"
	"github.com/ethereum/go-ethereum/signer/storage"
)

//Used for testing
type headlessUi struct {
	approveCh chan string // to send approve/deny
	inputCh   chan string // to send password
}

func (ui *headlessUi) OnInputRequired(info core.UserInputRequest) (core.UserInputResponse, error) {
	input := <-ui.inputCh
	return core.UserInputResponse{Text: input}, nil
}

func (ui *headlessUi) OnSignerStartup(info core.StartupInfo)        {}
func (ui *headlessUi) RegisterUIServer(api *core.UIServerAPI)       {}
func (ui *headlessUi) OnApprovedTx(tx ethapi.SignTransactionResult) {}

func (ui *headlessUi) ApproveTx(request *core.SignTxRequest) (core.SignTxResponse, error) {

	switch <-ui.approveCh {
	case "Y":
		return core.SignTxResponse{request.Transaction, true}, nil
	case "M": // modify
		// The headless UI always modifies the transaction
		old := big.Int(request.Transaction.Value)
		newVal := big.NewInt(0).Add(&old, big.NewInt(1))
		request.Transaction.Value = hexutil.Big(*newVal)
		return core.SignTxResponse{request.Transaction, true}, nil
	default:
		return core.SignTxResponse{request.Transaction, false}, nil
	}
}

func (ui *headlessUi) ApproveSignData(request *core.SignDataRequest) (core.SignDataResponse, error) {
<<<<<<< HEAD
	approved := "Y" == <-ui.approveCh
=======
	approved := (<-ui.approveCh == "Y")
>>>>>>> d62e9b28
	return core.SignDataResponse{approved}, nil
}

func (ui *headlessUi) ApproveListing(request *core.ListRequest) (core.ListResponse, error) {
	approval := <-ui.approveCh
	//fmt.Printf("approval %s\n", approval)
	switch approval {
	case "A":
		return core.ListResponse{request.Accounts}, nil
	case "1":
		l := make([]accounts.Account, 1)
		l[0] = request.Accounts[1]
		return core.ListResponse{l}, nil
	default:
		return core.ListResponse{nil}, nil
	}
}

func (ui *headlessUi) ApproveNewAccount(request *core.NewAccountRequest) (core.NewAccountResponse, error) {
<<<<<<< HEAD
	if "Y" == <-ui.approveCh {
=======
	if <-ui.approveCh == "Y" {
>>>>>>> d62e9b28
		return core.NewAccountResponse{true}, nil
	}
	return core.NewAccountResponse{false}, nil
}

func (ui *headlessUi) ShowError(message string) {
	//stdout is used by communication
	fmt.Fprintln(os.Stderr, message)
}

func (ui *headlessUi) ShowInfo(message string) {
	//stdout is used by communication
	fmt.Fprintln(os.Stderr, message)
}

func tmpDirName(t *testing.T) string {
	d, err := ioutil.TempDir("", "eth-keystore-test")
	if err != nil {
		t.Fatal(err)
	}
	d, err = filepath.EvalSymlinks(d)
	if err != nil {
		t.Fatal(err)
	}
	return d
}

func setup(t *testing.T) (*core.SignerAPI, *headlessUi) {
	db, err := fourbyte.New()
	if err != nil {
		t.Fatal(err.Error())
	}
	ui := &headlessUi{make(chan string, 20), make(chan string, 20)}
	am := core.StartClefAccountManager(tmpDirName(t), true, true, "")
	api := core.NewSignerAPI(am, 1337, true, ui, db, true, &storage.NoStorage{})
	return api, ui

}
func createAccount(ui *headlessUi, api *core.SignerAPI, t *testing.T) {
	ui.approveCh <- "Y"
	ui.inputCh <- "a_long_password"
	_, err := api.New(context.Background())
	if err != nil {
		t.Fatal(err)
	}
	// Some time to allow changes to propagate
	time.Sleep(250 * time.Millisecond)
}

func failCreateAccountWithPassword(ui *headlessUi, api *core.SignerAPI, password string, t *testing.T) {

	ui.approveCh <- "Y"
	// We will be asked three times to provide a suitable password
	ui.inputCh <- password
	ui.inputCh <- password
	ui.inputCh <- password

	addr, err := api.New(context.Background())
	if err == nil {
		t.Fatal("Should have returned an error")
	}
	if addr != (common.Address{}) {
		t.Fatal("Empty address should be returned")
	}
}

func failCreateAccount(ui *headlessUi, api *core.SignerAPI, t *testing.T) {
	ui.approveCh <- "N"
	addr, err := api.New(context.Background())
	if err != core.ErrRequestDenied {
		t.Fatal(err)
	}
	if addr != (common.Address{}) {
		t.Fatal("Empty address should be returned")
	}
}

func list(ui *headlessUi, api *core.SignerAPI, t *testing.T) ([]common.Address, error) {
	ui.approveCh <- "A"
	return api.List(context.Background())

}

func TestNewAcc(t *testing.T) {
	api, control := setup(t)
	verifyNum := func(num int) {
		list, err := list(control, api, t)
		if err != nil {
			t.Errorf("Unexpected error %v", err)
		}
		if len(list) != num {
			t.Errorf("Expected %d accounts, got %d", num, len(list))
		}
	}
	// Testing create and create-deny
	createAccount(control, api, t)
	createAccount(control, api, t)
	failCreateAccount(control, api, t)
	failCreateAccount(control, api, t)
	createAccount(control, api, t)
	failCreateAccount(control, api, t)
	createAccount(control, api, t)
	failCreateAccount(control, api, t)
	verifyNum(4)

	// Fail to create this, due to bad password
	failCreateAccountWithPassword(control, api, "short", t)
	failCreateAccountWithPassword(control, api, "longerbutbad\rfoo", t)
	verifyNum(4)

	// Testing listing:
	// Listing one Account
	control.approveCh <- "1"
	list, err := api.List(context.Background())
	if err != nil {
		t.Fatal(err)
	}
	if len(list) != 1 {
		t.Fatalf("List should only show one Account")
	}
	// Listing denied
	control.approveCh <- "Nope"
	list, err = api.List(context.Background())
	if len(list) != 0 {
		t.Fatalf("List should be empty")
	}
	if err != core.ErrRequestDenied {
		t.Fatal("Expected deny")
	}
}

func mkTestTx(from common.MixedcaseAddress) core.SendTxArgs {
	to := common.NewMixedcaseAddress(common.HexToAddress("0x1337"))
	gas := hexutil.Uint64(21000)
	gasPrice := (hexutil.Big)(*big.NewInt(2000000000))
	value := (hexutil.Big)(*big.NewInt(1e18))
	nonce := (hexutil.Uint64)(0)
	data := hexutil.Bytes(common.Hex2Bytes("01020304050607080a"))
	tx := core.SendTxArgs{
		From:     from,
		To:       &to,
		Gas:      gas,
		GasPrice: gasPrice,
		Value:    value,
		Data:     &data,
		Nonce:    nonce}
	return tx
}

func TestSignTx(t *testing.T) {
	var (
		list      []common.Address
		res, res2 *ethapi.SignTransactionResult
		err       error
	)

	api, control := setup(t)
	createAccount(control, api, t)
	control.approveCh <- "A"
	list, err = api.List(context.Background())
	if err != nil {
		t.Fatal(err)
	}
	a := common.NewMixedcaseAddress(list[0])

	methodSig := "test(uint)"
	tx := mkTestTx(a)

	control.approveCh <- "Y"
	control.inputCh <- "wrongpassword"
	res, err = api.SignTransaction(context.Background(), tx, &methodSig)
	if res != nil {
		t.Errorf("Expected nil-response, got %v", res)
	}
	if err != keystore.ErrDecrypt {
		t.Errorf("Expected ErrLocked! %v", err)
	}
	control.approveCh <- "No way"
	res, err = api.SignTransaction(context.Background(), tx, &methodSig)
	if res != nil {
		t.Errorf("Expected nil-response, got %v", res)
	}
	if err != core.ErrRequestDenied {
		t.Errorf("Expected ErrRequestDenied! %v", err)
	}
	// Sign with correct password
	control.approveCh <- "Y"
	control.inputCh <- "a_long_password"
	res, err = api.SignTransaction(context.Background(), tx, &methodSig)

	if err != nil {
		t.Fatal(err)
	}
	parsedTx := &types.Transaction{}
	rlp.Decode(bytes.NewReader(res.Raw), parsedTx)

	//The tx should NOT be modified by the UI
	if parsedTx.Value().Cmp(tx.Value.ToInt()) != 0 {
		t.Errorf("Expected value to be unchanged, expected %v got %v", tx.Value, parsedTx.Value())
	}
	control.approveCh <- "Y"
	control.inputCh <- "a_long_password"

	res2, err = api.SignTransaction(context.Background(), tx, &methodSig)
	if err != nil {
		t.Fatal(err)
	}
	if !bytes.Equal(res.Raw, res2.Raw) {
		t.Error("Expected tx to be unmodified by UI")
	}

	//The tx is modified by the UI
	control.approveCh <- "M"
	control.inputCh <- "a_long_password"

	res2, err = api.SignTransaction(context.Background(), tx, &methodSig)
	if err != nil {
		t.Fatal(err)
	}
	parsedTx2 := &types.Transaction{}
	rlp.Decode(bytes.NewReader(res.Raw), parsedTx2)

	//The tx should be modified by the UI
	if parsedTx2.Value().Cmp(tx.Value.ToInt()) != 0 {
		t.Errorf("Expected value to be unchanged, got %v", parsedTx.Value())
	}
	if bytes.Equal(res.Raw, res2.Raw) {
		t.Error("Expected tx to be modified by UI")
	}

}<|MERGE_RESOLUTION|>--- conflicted
+++ resolved
@@ -71,11 +71,7 @@
 }
 
 func (ui *headlessUi) ApproveSignData(request *core.SignDataRequest) (core.SignDataResponse, error) {
-<<<<<<< HEAD
-	approved := "Y" == <-ui.approveCh
-=======
 	approved := (<-ui.approveCh == "Y")
->>>>>>> d62e9b28
 	return core.SignDataResponse{approved}, nil
 }
 
@@ -95,11 +91,7 @@
 }
 
 func (ui *headlessUi) ApproveNewAccount(request *core.NewAccountRequest) (core.NewAccountResponse, error) {
-<<<<<<< HEAD
-	if "Y" == <-ui.approveCh {
-=======
 	if <-ui.approveCh == "Y" {
->>>>>>> d62e9b28
 		return core.NewAccountResponse{true}, nil
 	}
 	return core.NewAccountResponse{false}, nil
