!!! warning "Change from Tessera v0.10.2+"
    The `keys.keyData.passwords` field is no longer supported as of Tessera v0.10.2.  
    
    Instead, use `keys.keyData.passwordFile` or utilise the [CLI password prompt](#providing-key-passwords-at-runtime) when starting the node.

Tessera uses cryptographic keys to provide transaction privacy.  

You can use existing private/public key pairs as well as use Tessera to generate new key pairs for you.  See [Generating & securing keys](../../Tessera%20Services/Keys/Keys) for more info.

```json tab="v0.10.3 onwards"
"keys": {
    "passwordFile": "Path",
    "keyVaultConfig": [
        {
            "keyVaultType": "Enumeration: AZURE, HASHICORP, AWS",
            "properties": "Map[string]string"
        }
    ],
    "keyData": [
        {
            // The data for a private/public key pair
        }
    ]
}
```

```json tab="v0.10.2"
"keys": {
    "passwordFile": "Path",
    "azureKeyVaultConfig": {
        "url": "Url"
    },
    "hashicorpKeyVaultConfig": {
        "url": "Url",
        "approlePath": "String",
        "tlsKeyStorePath": "Path",
        "tlsTrustStorePath": "Path" 
    },
    "keyData": [
        {
            // The data for a private/public key pair
        }
    ]
}
```

```json tab="v0.10.1 and earlier"
"keys": {
    "passwords": [],
    "passwordFile": "Path",
    "azureKeyVaultConfig": {
        "url": "Url"
    },
    "hashicorpKeyVaultConfig": {
        "url": "Url",
        "approlePath": "String",
        "tlsKeyStorePath": "Path",
        "tlsTrustStorePath": "Path" 
    },
    "keyVaultConfig": {
        "keyVaultConfigType": "AWS",
        "properties": {
            "endpoint": "Url"
        }
    },
    "keyData": [
        {
            // The data for a private/public key pair
        }
    ]
}
```

## KeyData
Key pairs can be provided in several ways:

### Direct key pairs

!!! warning
    Direct key pairs and unprotected inline key pairs are convenient but are the least secure configuration options available as the private key is exposed in the configuration file. The other options available are more secure and recommended for production environments.

The key pair data is provided in plain text in the configfile.

```json
"keys": {
    "keyData": [
        {
        "privateKey": "yAWAJjwPqUtNVlqGjSrBmr1/iIkghuOh1803Yzx9jLM=",
        "publicKey": "/+UuD63zItL1EbjxkKUljMgG8Z1w0AJ8pNOR4iq2yQc="
        }
    ]
}
```  

### Inline key pairs
#### Unprotected

!!! warning
    Direct key pairs and unprotected inline key pairs are convenient but are the least secure configuration options available as the private key is exposed in the configuration file. The other options available are more secure and recommended for production environments.
    
The key pair data is provided in plain text in the configfile.  The plain text private key is provided in a `config` json object:
```json
"keys": {
    "keyData": [
        {
            "config": {
                "data": {
                    "bytes": "yAWAJjwPqUtNVlqGjSrBmr1/iIkghuOh1803Yzx9jLM="
                },
                "type": "unlocked"
            },
            "publicKey": "/+UuD63zItL1EbjxkKUljMgG8Z1w0AJ8pNOR4iq2yQc="
        }
    ]
}     
```

#### Protected
The public key is provided in plain text.  The private key must be password-protected using Argon2.  The corresponding encrypted data is provided in the `config` json object.

```json tab="v0.10.2 onwards"
"keys": {
    "passwordFile": "/path/to/pwds.txt",
    "keyData": [
        {
            "config": {
                "data": {
                    "aopts": {
                        "variant": "id",
                        "memory": 1048576,
                        "iterations": 10,
                        "parallelism": 4,
                    },
                    "snonce": "x3HUNXH6LQldKtEv3q0h0hR4S12Ur9pC",
                    "asalt": "7Sem2tc6fjEfW3yYUDN/kSslKEW0e1zqKnBCWbZu2Zw=",
                    "sbox": "d0CmRus0rP0bdc7P7d/wnOyEW14pwFJmcLbdu2W3HmDNRWVJtoNpHrauA/Sr5Vxc"
                },
                "type": "argon2sbox"
            },
            "publicKey": "/+UuD63zItL1EbjxkKUljMgG8Z1w0AJ8pNOR4iq2yQc="
        }
    ]
}
```

```json tab="v0.10.1 and earlier"
"keys": {
    "passwords": ["password"],
    "passwordFile": "/path/to/pwds.txt",
    "keyData": [
        {
            "config": {
                "data": {
                    "aopts": {
                        "variant": "id",
                        "memory": 1048576,
                        "iterations": 10,
                        "parallelism": 4,
                    },
                    "snonce": "x3HUNXH6LQldKtEv3q0h0hR4S12Ur9pC",
                    "asalt": "7Sem2tc6fjEfW3yYUDN/kSslKEW0e1zqKnBCWbZu2Zw=",
                    "sbox": "d0CmRus0rP0bdc7P7d/wnOyEW14pwFJmcLbdu2W3HmDNRWVJtoNpHrauA/Sr5Vxc"
                },
                "type": "argon2sbox"
            },
            "publicKey": "/+UuD63zItL1EbjxkKUljMgG8Z1w0AJ8pNOR4iq2yQc="
        }
    ]
}
```

Passwords must be provided so that Tessera can decrypt and use the private keys.  Passwords can be provided in multiple ways:

|        | Description                                                                                                                                                                  |
|--------|--------------|
| File   | `"passwordFile": "/path/to/pwds.txt"`<br/>Must contain only one password per line.  Empty lines should be used for unlocked keys.  Passwords must be provided in the order that key pairs are defined in the config. |
| Direct | `"passwords": ["pwd1", "pwd2", ...]`<br/>Empty strings should be used for unlocked keys.  Passwords must be provided in the order that key pairs are defined in the config.  Not recommended for production use.     |
| CLI    | Tessera will prompt on the CLI for the passwords of any encrypted keys that have not had passwords provided in the config.  This process only needs to be performed once, when starting the node.              |

### Filesystem key pairs   
The keys in the pair are stored in files:

```json tab="v0.10.2 onwards"
"keys": {
    "passwordFile": "/path/to/pwds.txt",
    "keyData": [
        {
            "privateKeyPath": "/path/to/privateKey.key",
            "publicKeyPath": "/path/to/publicKey.pub"
        }
    ]
}
```

```json tab="v0.10.1 and earlier"
"keys": {
    "passwords": ["password"],
    "passwordFile": "/path/to/pwds.txt",
    "keyData": [
        {
            "privateKeyPath": "/path/to/privateKey.key",
            "publicKeyPath": "/path/to/publicKey.pub"
        }
    ]
}
```

The contents of the public key file must contain the public key only, e.g.: 
```
/+UuD63zItL1EbjxkKUljMgG8Z1w0AJ8pNOR4iq2yQc=
```

The contents of the private key file must contain the private key in the Inline key pair format, e.g.:
```json
{
    "type" : "unlocked",
    "data" : {
        "bytes" : "DK0HDgMWJKtZVaP31mPhk6TJNACfVzz7VZv2PsQZeKM="
    }
}
```

or

```json
{
    "data": {
        "aopts": {
            "variant": "id",
            "memory": 1048576,
            "iterations": 10,
            "parallelism": 4,
        },
        "snonce": "x3HUNXH6LQldKtEv3q0h0hR4S12Ur9pC",
        "asalt": "7Sem2tc6fjEfW3yYUDN/kSslKEW0e1zqKnBCWbZu2Zw=",
        "sbox": "d0CmRus0rP0bdc7P7d/wnOyEW14pwFJmcLbdu2W3HmDNRWVJtoNpHrauA/Sr5Vxc"
    },
    "type": "argon2sbox"
}
```

Passwords must be provided so that Tessera can decrypt and use the private keys.  Passwords can be provided in multiple ways:

|        | Description                                                                                                                                                                  |
|--------|--------------|
| File   | `"passwordFile": "/path/to/pwds.txt"`<br/>Must contain only one password per line.  Empty lines should be used for unlocked keys.  Passwords must be provided in the order that key pairs are defined in the config. |
| Direct | `"passwords": ["pwd1", "pwd2", ...]`<br/>Empty strings should be used for unlocked keys.  Passwords must be provided in the order that key pairs are defined in the config.  Not recommended for production use.     |
| CLI    | Tessera will prompt on the CLI for the passwords of any encrypted keys that have not had passwords provided in the config.  This process only needs to be performed once, when starting the node.              |

### Azure Key Vault key pairs
The keys in the pair are stored as secrets in an Azure Key Vault.  This requires providing the vault url and the secret IDs for both keys:

```json tab="v0.10.3 onwards"
"keys": {
    "keyVaultConfig": {
        "keyVaultType": "AZURE",
        "properties": {
            "url": "https://my-vault.vault.azure.net"
        } 
    },
    "keyData": [
        {
            "azureVaultPrivateKeyId": "Key",
            "azureVaultPublicKeyId": "Pub",
            "azureVaultPublicKeyVersion": "bvfw05z4cbu11ra2g94e43v9xxewqdq7",
            "azureVaultPrivateKeyVersion": "0my1ora2dciijx5jq9gv07sauzs5wjo2"
        }
    ]
}
```

```json tab="v0.10.2 and earlier"
"keys": {
    "azureKeyVaultConfig": {
        "url": "https://my-vault.vault.azure.net"
    },
    "keyData": [
        {
            "azureVaultPrivateKeyId": "Key",
            "azureVaultPublicKeyId": "Pub",
            "azureVaultPublicKeyVersion": "bvfw05z4cbu11ra2g94e43v9xxewqdq7",
            "azureVaultPrivateKeyVersion": "0my1ora2dciijx5jq9gv07sauzs5wjo2"
        }
    ]
}
```

This example configuration will retrieve the specified versions of the secrets `Key` and `Pub` from the key vault with DNS name `https://my-vault.vault.azure.net`.    If no version is specified then the latest version of the secret is retrieved.

!!! info
    Environment variables must be set if using an Azure Key Vault, for more information see [Setting up an Azure Key Vault](../../Tessera%20Services/Keys/Setting%20up%20an%20Azure%20Key%20Vault)

### Hashicorp Vault key pairs
The keys in the pair are stored as a secret in a Hashicorp Vault.  Additional configuration can also be provided if the Vault is configured to use TLS and if the AppRole auth method is being used at a different path to the default (`approle`):

```json tab="v0.10.3 onwards"
"keyVaultConfig": {
    "keyVaultType": "HASHICORP",
    "properties": {
        "url": "https://localhost:8200",
        "tlsKeyStorePath": "/path/to/keystore.jks",
        "tlsTrustStorePath": "/path/to/truststore.jks",
        "approlePath": "not-default"
    }
},
"keyData": [
    {
        "hashicorpVaultSecretEngineName": "engine",
        "hashicorpVaultSecretName": "secret",
        "hashicorpVaultSecretVersion": 1,
        "hashicorpVaultPrivateKeyId": "privateKey",
        "hashicorpVaultPublicKeyId": "publicKey",
    }
]
```

```json tab="v0.10.2 and earlier"
"hashicorpKeyVaultConfig": {
    "url": "https://localhost:8200",
    "tlsKeyStorePath": "/path/to/keystore.jks",
    "tlsTrustStorePath": "/path/to/truststore.jks",
    "approlePath": "not-default",
},
"keyData": [
    {
        "hashicorpVaultSecretEngineName": "engine",
        "hashicorpVaultSecretName": "secret",
        "hashicorpVaultSecretVersion": 1,
        "hashicorpVaultPrivateKeyId": "privateKey",
        "hashicorpVaultPublicKeyId": "publicKey",
    }
]
```

This example configuration will retrieve version 1 of the secret `engine/secret` from Vault and its corresponding values for `privateKey` and `publicKey`.  

If no `hashicorpVaultSecretVersion` is provided then the latest version for the secret will be retrieved by default.

Tessera requires TLS certificates and keys to be stored in `.jks` Java keystore format.  If the `.jks` files are password protected then the following environment variables must be set: 

* `HASHICORP_CLIENT_KEYSTORE_PWD`
* `HASHICORP_CLIENT_TRUSTSTORE_PWD` 

!!! info
    If using a Hashicorp Vault additional environment variables must be set and a version 2 K/V secret engine must be enabled.  For more information see [Setting up a Hashicorp Vault](../../Tessera%20Services/Keys/Setting%20up%20a%20Hashicorp%20Vault).

### AWS Secrets Manager key pairs
The keys in the pair are stored as secrets in the _AWS Secrets Manager_.  This requires providing the secret IDs for both keys.  The endpoint is optional as the _AWS SDK_ can fallback to its inbuilt property retrieval chain (e.g. using the environment variable `AWS_REGION` or `~/.aws/config` file - see [the AWS docs](https://docs.aws.amazon.com/sdk-for-java/v2/developer-guide/credentials.html) for similar behaviour explained in the context of credentials):
<<<<<<< HEAD
```json
=======

```json tab="v0.10.3 onwards"
>>>>>>> d16b9d27
"keys": {
        "keyVaultConfig": {
            "keyVaultConfigType": "AWS",
            "properties": {
                "endpoint": "https://secretsmanager.us-west-2.amazonaws.com"
            }
        },
        "keyData": [
            {
                "awsSecretsManagerPublicKeyId": "secretIdPub",
                "awsSecretsManagerPrivateKeyId": "secretIdKey"
            }
        ]
    }
```

This example configuration will retrieve the secrets `secretIdPub` and `secretIdKey` from the _AWS Secrets Manager_ using the endpoint `https://secretsmanager.us-west-2.amazonaws.com`.

!!! info
    A `Credential should be scoped to a valid region` error when starting means that the region specified in the `endpoint` differs from the region the AWS SDK has retrieved from its [property retrieval chain](https://docs.aws.amazon.com/sdk-for-java/v2/developer-guide/credentials.html).  This can be resolved by setting the `AWS_REGION` environment variable to the same region as defined in the `endpoint`.

!!! info
    Environment variables must be set if using an _AWS Secrets Manager_, for more information see [Setting up an AWS Secrets Manager](../../Tessera%20Services/Keys/Setting%20up%20an%20AWS%20Secrets%20Manager)

## Providing key passwords at runtime
Tessera will start a CLI password prompt if it has incomplete password data for its locked keys.  This prompt can be used to provide the required passwords for each key without having to provide them in the configfile itself.  

For example:   

```bash
tessera -configfile path/to/config.json
Password for key[0] missing or invalid.
Attempt 1 of 2. Enter a password for the key

2019-12-09 13:48:16.159 [main] INFO  c.q.t.config.keys.KeyEncryptorImpl - Decrypting private key
2019-12-09 13:48:19.364 [main] INFO  c.q.t.config.keys.KeyEncryptorImpl - Decrypted private key
# Tessera startup continues as normal
``` 

## Multiple Keys
If wished, multiple key pairs can be specified for a Tessera node. In this case, any one of the public keys can be used to address a private transaction to that node. Tessera will sequentially try each key to find one that can decrypt the payload. This can be used, for example, to simplify key rotation.

Note that multiple key pairs can only be set up within the configuration file, not via separate filesystem key files.

## Viewing the keys registered for a node
For Tessera v0.10.2 onwards the ThirdParty API `/keys` endpoint can be used to view the public keys of the key pairs currently in use by your Tessera node. 

For Tessera v0.10.1 and earlier, an ADMIN API endpoint `/config/keypairs` exists to allow you to view the public keys of the key pairs currently in use by your Tessera node.  

A sample response for the request `adminhost:port/config/keypairs` is:

```json tab="v0.10.2 onwards"
request: thirdpartyhost:port/keys
{
   "keys" : [
      {
         "key" : "oNspPPgszVUFw0qmGFfWwh1uxVUXgvBxleXORHj07g8="
      },
      {
         "key" : "ABn6zhBth2qpdrJXp98IvjExV212ALl3j4U//nj4FAI="
      }
   ]
}
```

```json tab="v0.10.1 and earlier"
request: adminhost:port/config/keypairs
[
   {
      "publicKey" : "oNspPPgszVUFw0qmGFfWwh1uxVUXgvBxleXORHj07g8="
   },
   {
      "publicKey" : "ABn6zhBth2qpdrJXp98IvjExV212ALl3j4U//nj4FAI="
   }
]
```

The corresponding server must be configured in the node's configuration file, as described in [Configuration Overview](../Configuration%20Overview).<|MERGE_RESOLUTION|>--- conflicted
+++ resolved
@@ -346,12 +346,8 @@
 
 ### AWS Secrets Manager key pairs
 The keys in the pair are stored as secrets in the _AWS Secrets Manager_.  This requires providing the secret IDs for both keys.  The endpoint is optional as the _AWS SDK_ can fallback to its inbuilt property retrieval chain (e.g. using the environment variable `AWS_REGION` or `~/.aws/config` file - see [the AWS docs](https://docs.aws.amazon.com/sdk-for-java/v2/developer-guide/credentials.html) for similar behaviour explained in the context of credentials):
-<<<<<<< HEAD
-```json
-=======
 
 ```json tab="v0.10.3 onwards"
->>>>>>> d16b9d27
 "keys": {
         "keyVaultConfig": {
             "keyVaultConfigType": "AWS",
