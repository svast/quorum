--- conflicted
+++ resolved
@@ -20,10 +20,7 @@
 	"fmt"
 	"math/big"
 	"math/rand"
-<<<<<<< HEAD
-=======
 	"sync/atomic"
->>>>>>> d62e9b28
 	"testing"
 	"time"
 
@@ -186,18 +183,13 @@
 func newTestWorker(t *testing.T, chainConfig *params.ChainConfig, engine consensus.Engine, db ethdb.Database, blocks int) (*worker, *testWorkerBackend) {
 	backend := newTestWorkerBackend(t, chainConfig, engine, db, blocks)
 	backend.txPool.AddLocals(pendingTxs)
-<<<<<<< HEAD
-	w := newWorker(testConfig, chainConfig, engine, backend, new(event.TypeMux), nil)
-=======
 	w := newWorker(testConfig, chainConfig, engine, backend, new(event.TypeMux), nil, false)
->>>>>>> d62e9b28
 	w.setEtherbase(testBankAddress)
 	return w, backend
 }
 
 func TestGenerateBlockAndImportEthash(t *testing.T) {
 	testGenerateBlockAndImport(t, false)
-<<<<<<< HEAD
 }
 
 func TestGenerateBlockAndImportClique(t *testing.T) {
@@ -227,105 +219,6 @@
 	chain, _ := core.NewBlockChain(db2, nil, b.chain.Config(), engine, vm.Config{}, nil)
 	defer chain.Stop()
 
-	newBlock := make(chan struct{})
-	listenNewBlock := func() {
-		sub := w.mux.Subscribe(core.NewMinedBlockEvent{})
-		defer sub.Unsubscribe()
-
-		for item := range sub.Chan() {
-			block := item.Data.(core.NewMinedBlockEvent).Block
-			_, err := chain.InsertChain([]*types.Block{block})
-			if err != nil {
-				t.Fatalf("Failed to insert new mined block:%d, error:%v", block.NumberU64(), err)
-			}
-			newBlock <- struct{}{}
-		}
-	}
-
-	// Ensure worker has finished initialization
-	for {
-		b := w.pendingBlock()
-		if b != nil && b.NumberU64() == 1 {
-			break
-		}
-	}
-	w.start() // Start mining!
-
-	// Ignore first 2 commits caused by start operation
-	ignored := make(chan struct{}, 2)
-	w.skipSealHook = func(task *task) bool {
-		ignored <- struct{}{}
-		return true
-	}
-	for i := 0; i < 2; i++ {
-		<-ignored
-	}
-
-	go listenNewBlock()
-
-	// Ignore empty commit here for less noise
-	w.skipSealHook = func(task *task) bool {
-		return len(task.receipts) == 0
-	}
-	for i := 0; i < 5; i++ {
-		b.txPool.AddLocal(b.newRandomTx(true))
-		b.txPool.AddLocal(b.newRandomTx(false))
-		b.PostChainEvents([]interface{}{core.ChainSideEvent{Block: b.newRandomUncle()}})
-		b.PostChainEvents([]interface{}{core.ChainSideEvent{Block: b.newRandomUncle()}})
-		select {
-		case <-newBlock:
-		case <-time.NewTimer(3 * time.Second).C: // Worker needs 1s to include new changes.
-			t.Fatalf("timeout")
-		}
-	}
-}
-
-func TestPendingStateAndBlockEthash(t *testing.T) {
-	testPendingStateAndBlock(t, ethashChainConfig, ethash.NewFaker())
-}
-func TestPendingStateAndBlockClique(t *testing.T) {
-	testPendingStateAndBlock(t, cliqueChainConfig, clique.New(cliqueChainConfig.Clique, rawdb.NewMemoryDatabase()))
-=======
-}
-
-func TestGenerateBlockAndImportClique(t *testing.T) {
-	testGenerateBlockAndImport(t, true)
->>>>>>> d62e9b28
-}
-
-func testGenerateBlockAndImport(t *testing.T, isClique bool) {
-	var (
-		engine      consensus.Engine
-		chainConfig *params.ChainConfig
-		db          = rawdb.NewMemoryDatabase()
-	)
-	if isClique {
-		chainConfig = params.AllCliqueProtocolChanges
-		chainConfig.Clique = &params.CliqueConfig{Period: 1, Epoch: 30000}
-		engine = clique.New(chainConfig.Clique, db)
-	} else {
-		chainConfig = params.AllEthashProtocolChanges
-		engine = ethash.NewFaker()
-	}
-
-<<<<<<< HEAD
-	w, b := newTestWorker(t, chainConfig, engine, rawdb.NewMemoryDatabase(), 0)
-	defer w.close()
-
-	// Ensure snapshot has been updated.
-	time.Sleep(100 * time.Millisecond)
-	block, state, _ := w.pending()
-	if block.NumberU64() != 1 {
-		t.Errorf("block number mismatch: have %d, want %d", block.NumberU64(), 1)
-=======
-	w, b := newTestWorker(t, chainConfig, engine, db, 0)
-	defer w.close()
-
-	db2 := rawdb.NewMemoryDatabase()
-	b.genesis.MustCommit(db2)
-	chain, _ := core.NewBlockChain(db2, nil, b.chain.Config(), engine, vm.Config{}, nil)
-	defer chain.Stop()
-
 	loopErr := make(chan error)
 	newBlock := make(chan struct{})
 	listenNewBlock := func() {
@@ -340,7 +233,6 @@
 			}
 			newBlock <- struct{}{}
 		}
->>>>>>> d62e9b28
 	}
 	// Ignore empty commit here for less noise
 	w.skipSealHook = func(task *task) bool {
@@ -349,13 +241,6 @@
 	w.start() // Start mining!
 	go listenNewBlock()
 
-<<<<<<< HEAD
-	// Ensure the new tx events has been processed
-	time.Sleep(100 * time.Millisecond)
-	block, state, _ = w.pending()
-	if balance := state.GetBalance(testUserAddress); balance.Cmp(big.NewInt(2000)) != 0 {
-		t.Errorf("account balance mismatch: have %d, want %d", balance, 2000)
-=======
 	for i := 0; i < 5; i++ {
 		b.txPool.AddLocal(b.newRandomTx(true))
 		b.txPool.AddLocal(b.newRandomTx(false))
@@ -368,7 +253,6 @@
 		case <-time.NewTimer(3 * time.Second).C: // Worker needs 1s to include new changes.
 			t.Fatalf("timeout")
 		}
->>>>>>> d62e9b28
 	}
 }
 
@@ -420,11 +304,7 @@
 	for i := 0; i < 2; i += 1 {
 		select {
 		case <-taskCh:
-<<<<<<< HEAD
-		case <-time.NewTimer(2 * time.Second).C:
-=======
 		case <-time.NewTimer(3 * time.Second).C:
->>>>>>> d62e9b28
 			t.Error("new task timeout")
 		}
 	}
