// Copyright 2015 The go-ethereum Authors
// This file is part of the go-ethereum library.
//
// The go-ethereum library is free software: you can redistribute it and/or modify
// it under the terms of the GNU Lesser General Public License as published by
// the Free Software Foundation, either version 3 of the License, or
// (at your option) any later version.
//
// The go-ethereum library is distributed in the hope that it will be useful,
// but WITHOUT ANY WARRANTY; without even the implied warranty of
// MERCHANTABILITY or FITNESS FOR A PARTICULAR PURPOSE. See the
// GNU Lesser General Public License for more details.
//
// You should have received a copy of the GNU Lesser General Public License
// along with the go-ethereum library. If not, see <http://www.gnu.org/licenses/>.

package rpc

import (
	"context"
	"encoding/json"
	"fmt"
	"math"
	"strings"

	"github.com/ethereum/go-ethereum/common"
	"github.com/ethereum/go-ethereum/common/hexutil"
)

// API describes the set of methods offered over the RPC interface
type API struct {
	Namespace string      // namespace under which the rpc methods of Service are exposed
	Version   string      // api version for DApp's
	Service   interface{} // receiver instance which holds the methods
	Public    bool        // indication if the methods must be considered safe for public use
}

// Error wraps RPC errors, which contain an error code in addition to the message.
type Error interface {
	Error() string  // returns the message
	ErrorCode() int // returns the code
}

// ServerCodec implements reading, parsing and writing RPC messages for the server side of
// a RPC session. Implementations must be go-routine safe since the codec can be called in
// multiple go-routines concurrently.
type ServerCodec interface {
<<<<<<< HEAD
	Read() (msgs []*jsonrpcMessage, isBatch bool, err error)
	Close()
=======
	readBatch() (msgs []*jsonrpcMessage, isBatch bool, err error)
	close()
>>>>>>> d62e9b28
	jsonWriter
}

// jsonWriter can write JSON messages to its underlying connection.
// Implementations must be safe for concurrent use.
type jsonWriter interface {
<<<<<<< HEAD
	Write(context.Context, interface{}) error
	// Closed returns a channel which is closed when the connection is closed.
	Closed() <-chan interface{}
	// RemoteAddr returns the peer address of the connection.
	RemoteAddr() string
=======
	writeJSON(context.Context, interface{}) error
	// Closed returns a channel which is closed when the connection is closed.
	closed() <-chan interface{}
	// RemoteAddr returns the peer address of the connection.
	remoteAddr() string
>>>>>>> d62e9b28
}

type BlockNumber int64

const (
	PendingBlockNumber  = BlockNumber(-2)
	LatestBlockNumber   = BlockNumber(-1)
	EarliestBlockNumber = BlockNumber(0)
)

// UnmarshalJSON parses the given JSON fragment into a BlockNumber. It supports:
// - "latest", "earliest" or "pending" as string arguments
// - the block number
// Returned errors:
// - an invalid block number error when the given argument isn't a known strings
// - an out of range error when the given block number is either too little or too large
func (bn *BlockNumber) UnmarshalJSON(data []byte) error {
	input := strings.TrimSpace(string(data))
	if len(input) >= 2 && input[0] == '"' && input[len(input)-1] == '"' {
		input = input[1 : len(input)-1]
	}

	switch input {
	case "earliest":
		*bn = EarliestBlockNumber
		return nil
	case "latest":
		*bn = LatestBlockNumber
		return nil
	case "pending":
		*bn = PendingBlockNumber
		return nil
	}

	blckNum, err := hexutil.DecodeUint64(input)
	if err != nil {
		return err
	}
	if blckNum > math.MaxInt64 {
		return fmt.Errorf("block number larger than int64")
	}
	*bn = BlockNumber(blckNum)
	return nil
}

func (bn BlockNumber) Int64() int64 {
	return (int64)(bn)
}

type BlockNumberOrHash struct {
	BlockNumber      *BlockNumber `json:"blockNumber,omitempty"`
	BlockHash        *common.Hash `json:"blockHash,omitempty"`
	RequireCanonical bool         `json:"requireCanonical,omitempty"`
}

func (bnh *BlockNumberOrHash) UnmarshalJSON(data []byte) error {
	type erased BlockNumberOrHash
	e := erased{}
	err := json.Unmarshal(data, &e)
	if err == nil {
		if e.BlockNumber != nil && e.BlockHash != nil {
			return fmt.Errorf("cannot specify both BlockHash and BlockNumber, choose one or the other")
		}
		bnh.BlockNumber = e.BlockNumber
		bnh.BlockHash = e.BlockHash
		bnh.RequireCanonical = e.RequireCanonical
		return nil
	}
	var input string
	err = json.Unmarshal(data, &input)
	if err != nil {
		return err
	}
	switch input {
	case "earliest":
		bn := EarliestBlockNumber
		bnh.BlockNumber = &bn
		return nil
	case "latest":
		bn := LatestBlockNumber
		bnh.BlockNumber = &bn
		return nil
	case "pending":
		bn := PendingBlockNumber
		bnh.BlockNumber = &bn
		return nil
	default:
		if len(input) == 66 {
			hash := common.Hash{}
			err := hash.UnmarshalText([]byte(input))
			if err != nil {
				return err
			}
			bnh.BlockHash = &hash
			return nil
		} else {
			blckNum, err := hexutil.DecodeUint64(input)
			if err != nil {
				return err
			}
			if blckNum > math.MaxInt64 {
				return fmt.Errorf("blocknumber too high")
			}
			bn := BlockNumber(blckNum)
			bnh.BlockNumber = &bn
			return nil
		}
	}
}

func (bnh *BlockNumberOrHash) Number() (BlockNumber, bool) {
	if bnh.BlockNumber != nil {
		return *bnh.BlockNumber, true
	}
	return BlockNumber(0), false
}

func (bnh *BlockNumberOrHash) Hash() (common.Hash, bool) {
	if bnh.BlockHash != nil {
		return *bnh.BlockHash, true
	}
	return common.Hash{}, false
}

func BlockNumberOrHashWithNumber(blockNr BlockNumber) BlockNumberOrHash {
	return BlockNumberOrHash{
		BlockNumber:      &blockNr,
		BlockHash:        nil,
		RequireCanonical: false,
	}
}

func BlockNumberOrHashWithHash(hash common.Hash, canonical bool) BlockNumberOrHash {
	return BlockNumberOrHash{
		BlockNumber:      nil,
		BlockHash:        &hash,
		RequireCanonical: canonical,
	}
}<|MERGE_RESOLUTION|>--- conflicted
+++ resolved
@@ -45,32 +45,19 @@
 // a RPC session. Implementations must be go-routine safe since the codec can be called in
 // multiple go-routines concurrently.
 type ServerCodec interface {
-<<<<<<< HEAD
-	Read() (msgs []*jsonrpcMessage, isBatch bool, err error)
-	Close()
-=======
 	readBatch() (msgs []*jsonrpcMessage, isBatch bool, err error)
 	close()
->>>>>>> d62e9b28
 	jsonWriter
 }
 
 // jsonWriter can write JSON messages to its underlying connection.
 // Implementations must be safe for concurrent use.
 type jsonWriter interface {
-<<<<<<< HEAD
-	Write(context.Context, interface{}) error
-	// Closed returns a channel which is closed when the connection is closed.
-	Closed() <-chan interface{}
-	// RemoteAddr returns the peer address of the connection.
-	RemoteAddr() string
-=======
 	writeJSON(context.Context, interface{}) error
 	// Closed returns a channel which is closed when the connection is closed.
 	closed() <-chan interface{}
 	// RemoteAddr returns the peer address of the connection.
 	remoteAddr() string
->>>>>>> d62e9b28
 }
 
 type BlockNumber int64
