--- conflicted
+++ resolved
@@ -83,17 +83,10 @@
 }
 
 // IntrinsicGas computes the 'intrinsic gas' for a message with the given data.
-<<<<<<< HEAD
-func IntrinsicGas(data []byte, contractCreation, isEIP155 bool, isEIP2028 bool) (uint64, error) {
-	// Set the starting gas for the raw transaction
-	var gas uint64
-	if contractCreation && isEIP155 {
-=======
 func IntrinsicGas(data []byte, contractCreation, isHomestead bool, isEIP2028 bool) (uint64, error) {
 	// Set the starting gas for the raw transaction
 	var gas uint64
 	if contractCreation && isHomestead {
->>>>>>> d62e9b28
 		gas = params.TxGasContractCreation
 	} else {
 		gas = params.TxGas
@@ -216,7 +209,6 @@
 	contractCreation := msg.To() == nil
 	isQuorum := st.evm.ChainConfig().IsQuorum
 
-<<<<<<< HEAD
 	var data []byte
 	isPrivate := false
 	publicState := st.state
@@ -240,9 +232,6 @@
 	// Pay intrinsic gas. For a private contract this is done using the public hash passed in,
 	// not the private data retrieved above. This is because we need any (participant) validator
 	// node to get the same result as a (non-participant) minter node, to avoid out-of-gas issues.
-=======
-	// Pay intrinsic gas
->>>>>>> d62e9b28
 	gas, err := IntrinsicGas(st.data, contractCreation, homestead, istanbul)
 	if err != nil {
 		return nil, 0, false, err
