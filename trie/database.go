// Copyright 2018 The go-ethereum Authors
// This file is part of the go-ethereum library.
//
// The go-ethereum library is free software: you can redistribute it and/or modify
// it under the terms of the GNU Lesser General Public License as published by
// the Free Software Foundation, either version 3 of the License, or
// (at your option) any later version.
//
// The go-ethereum library is distributed in the hope that it will be useful,
// but WITHOUT ANY WARRANTY; without even the implied warranty of
// MERCHANTABILITY or FITNESS FOR A PARTICULAR PURPOSE. See the
// GNU Lesser General Public License for more details.
//
// You should have received a copy of the GNU Lesser General Public License
// along with the go-ethereum library. If not, see <http://www.gnu.org/licenses/>.

package trie

import (
	"encoding/binary"
	"errors"
	"fmt"
	"io"
	"reflect"
	"sync"
	"time"

	"github.com/VictoriaMetrics/fastcache"
	"github.com/ethereum/go-ethereum/common"
	"github.com/ethereum/go-ethereum/ethdb"
	"github.com/ethereum/go-ethereum/log"
	"github.com/ethereum/go-ethereum/metrics"
	"github.com/ethereum/go-ethereum/rlp"
)

var (
	memcacheCleanHitMeter   = metrics.NewRegisteredMeter("trie/memcache/clean/hit", nil)
	memcacheCleanMissMeter  = metrics.NewRegisteredMeter("trie/memcache/clean/miss", nil)
	memcacheCleanReadMeter  = metrics.NewRegisteredMeter("trie/memcache/clean/read", nil)
	memcacheCleanWriteMeter = metrics.NewRegisteredMeter("trie/memcache/clean/write", nil)

	memcacheFlushTimeTimer  = metrics.NewRegisteredResettingTimer("trie/memcache/flush/time", nil)
	memcacheFlushNodesMeter = metrics.NewRegisteredMeter("trie/memcache/flush/nodes", nil)
	memcacheFlushSizeMeter  = metrics.NewRegisteredMeter("trie/memcache/flush/size", nil)

	memcacheGCTimeTimer  = metrics.NewRegisteredResettingTimer("trie/memcache/gc/time", nil)
	memcacheGCNodesMeter = metrics.NewRegisteredMeter("trie/memcache/gc/nodes", nil)
	memcacheGCSizeMeter  = metrics.NewRegisteredMeter("trie/memcache/gc/size", nil)

	memcacheCommitTimeTimer  = metrics.NewRegisteredResettingTimer("trie/memcache/commit/time", nil)
	memcacheCommitNodesMeter = metrics.NewRegisteredMeter("trie/memcache/commit/nodes", nil)
	memcacheCommitSizeMeter  = metrics.NewRegisteredMeter("trie/memcache/commit/size", nil)
)

// secureKeyPrefix is the database key prefix used to store trie node preimages.
var secureKeyPrefix = []byte("secure-key-")

// secureKeyLength is the length of the above prefix + 32byte hash.
const secureKeyLength = 11 + 32

// Database is an intermediate write layer between the trie data structures and
// the disk database. The aim is to accumulate trie writes in-memory and only
// periodically flush a couple tries to disk, garbage collecting the remainder.
//
// Note, the trie Database is **not** thread safe in its mutations, but it **is**
// thread safe in providing individual, independent node access. The rationale
// behind this split design is to provide read access to RPC handlers and sync
// servers even while the trie is executing expensive garbage collection.
type Database struct {
	diskdb ethdb.KeyValueStore // Persistent storage for matured trie nodes

	cleans  *fastcache.Cache            // GC friendly memory cache of clean node RLPs
	dirties map[common.Hash]*cachedNode // Data and references relationships of dirty nodes
	oldest  common.Hash                 // Oldest tracked node, flush-list head
	newest  common.Hash                 // Newest tracked node, flush-list tail

	preimages map[common.Hash][]byte // Preimages of nodes from the secure trie
	seckeybuf [secureKeyLength]byte  // Ephemeral buffer for calculating preimage keys

	gctime  time.Duration      // Time spent on garbage collection since last commit
	gcnodes uint64             // Nodes garbage collected since last commit
	gcsize  common.StorageSize // Data storage garbage collected since last commit

	flushtime  time.Duration      // Time spent on data flushing since last commit
	flushnodes uint64             // Nodes flushed since last commit
	flushsize  common.StorageSize // Data storage flushed since last commit

	dirtiesSize   common.StorageSize // Storage size of the dirty node cache (exc. metadata)
	childrenSize  common.StorageSize // Storage size of the external children tracking
	preimagesSize common.StorageSize // Storage size of the preimages cache

	lock sync.RWMutex
}

// rawNode is a simple binary blob used to differentiate between collapsed trie
// nodes and already encoded RLP binary blobs (while at the same time store them
// in the same cache fields).
type rawNode []byte

func (n rawNode) cache() (hashNode, bool)   { panic("this should never end up in a live trie") }
func (n rawNode) fstring(ind string) string { panic("this should never end up in a live trie") }

// rawFullNode represents only the useful data content of a full node, with the
// caches and flags stripped out to minimize its data storage. This type honors
// the same RLP encoding as the original parent.
type rawFullNode [17]node

func (n rawFullNode) cache() (hashNode, bool)   { panic("this should never end up in a live trie") }
func (n rawFullNode) fstring(ind string) string { panic("this should never end up in a live trie") }

func (n rawFullNode) EncodeRLP(w io.Writer) error {
	var nodes [17]node

	for i, child := range n {
		if child != nil {
			nodes[i] = child
		} else {
			nodes[i] = nilValueNode
		}
	}
	return rlp.Encode(w, nodes)
}

// rawShortNode represents only the useful data content of a short node, with the
// caches and flags stripped out to minimize its data storage. This type honors
// the same RLP encoding as the original parent.
type rawShortNode struct {
	Key []byte
	Val node
}

<<<<<<< HEAD
=======
func (n rawShortNode) canUnload(uint16, uint16) bool {
	panic("this should never end up in a live trie")
}
>>>>>>> 8bd0643a
func (n rawShortNode) cache() (hashNode, bool)   { panic("this should never end up in a live trie") }
func (n rawShortNode) fstring(ind string) string { panic("this should never end up in a live trie") }

// cachedNode is all the information we know about a single cached node in the
// memory database write layer.
type cachedNode struct {
	node node   // Cached collapsed trie node, or raw rlp data
	size uint16 // Byte size of the useful cached data

	parents  uint32                 // Number of live nodes referencing this one
	children map[common.Hash]uint16 // External children referenced by this node

	flushPrev common.Hash // Previous node in the flush-list
	flushNext common.Hash // Next node in the flush-list
}

// cachedNodeSize is the raw size of a cachedNode data structure without any
// node data included. It's an approximate size, but should be a lot better
// than not counting them.
var cachedNodeSize = int(reflect.TypeOf(cachedNode{}).Size())

// cachedNodeChildrenSize is the raw size of an initialized but empty external
// reference map.
const cachedNodeChildrenSize = 48

// rlp returns the raw rlp encoded blob of the cached node, either directly from
// the cache, or by regenerating it from the collapsed node.
func (n *cachedNode) rlp() []byte {
	if node, ok := n.node.(rawNode); ok {
		return node
	}
	blob, err := rlp.EncodeToBytes(n.node)
	if err != nil {
		panic(err)
	}
	return blob
}

// obj returns the decoded and expanded trie node, either directly from the cache,
// or by regenerating it from the rlp encoded blob.
func (n *cachedNode) obj(hash common.Hash) node {
	if node, ok := n.node.(rawNode); ok {
		return mustDecodeNode(hash[:], node)
	}
	return expandNode(hash[:], n.node)
}

// childs returns all the tracked children of this node, both the implicit ones
// from inside the node as well as the explicit ones from outside the node.
func (n *cachedNode) childs() []common.Hash {
	children := make([]common.Hash, 0, 16)
	for child := range n.children {
		children = append(children, child)
	}
	if _, ok := n.node.(rawNode); !ok {
		gatherChildren(n.node, &children)
	}
	return children
}

// gatherChildren traverses the node hierarchy of a collapsed storage node and
// retrieves all the hashnode children.
func gatherChildren(n node, children *[]common.Hash) {
	switch n := n.(type) {
	case *rawShortNode:
		gatherChildren(n.Val, children)

	case rawFullNode:
		for i := 0; i < 16; i++ {
			gatherChildren(n[i], children)
		}
	case hashNode:
		*children = append(*children, common.BytesToHash(n))

	case valueNode, nil:

	default:
		panic(fmt.Sprintf("unknown node type: %T", n))
	}
}

// simplifyNode traverses the hierarchy of an expanded memory node and discards
// all the internal caches, returning a node that only contains the raw data.
func simplifyNode(n node) node {
	switch n := n.(type) {
	case *shortNode:
		// Short nodes discard the flags and cascade
		return &rawShortNode{Key: n.Key, Val: simplifyNode(n.Val)}

	case *fullNode:
		// Full nodes discard the flags and cascade
		node := rawFullNode(n.Children)
		for i := 0; i < len(node); i++ {
			if node[i] != nil {
				node[i] = simplifyNode(node[i])
			}
		}
		return node

	case valueNode, hashNode, rawNode:
		return n

	default:
		panic(fmt.Sprintf("unknown node type: %T", n))
	}
}

// expandNode traverses the node hierarchy of a collapsed storage node and converts
// all fields and keys into expanded memory form.
func expandNode(hash hashNode, n node) node {
	switch n := n.(type) {
	case *rawShortNode:
		// Short nodes need key and child expansion
		return &shortNode{
			Key: compactToHex(n.Key),
			Val: expandNode(nil, n.Val),
			flags: nodeFlag{
				hash: hash,
			},
		}

	case rawFullNode:
		// Full nodes need child expansion
		node := &fullNode{
			flags: nodeFlag{
				hash: hash,
			},
		}
		for i := 0; i < len(node.Children); i++ {
			if n[i] != nil {
				node.Children[i] = expandNode(nil, n[i])
			}
		}
		return node

	case valueNode, hashNode:
		return n

	default:
		panic(fmt.Sprintf("unknown node type: %T", n))
	}
}

// trienodeHasher is a struct to be used with BigCache, which uses a Hasher to
// determine which shard to place an entry into. It's not a cryptographic hash,
// just to provide a bit of anti-collision (default is FNV64a).
//
// Since trie keys are already hashes, we can just use the key directly to
// map shard id.
type trienodeHasher struct{}

// Sum64 implements the bigcache.Hasher interface.
func (t trienodeHasher) Sum64(key string) uint64 {
	return binary.BigEndian.Uint64([]byte(key))
}

// NewDatabase creates a new trie database to store ephemeral trie content before
// its written out to disk or garbage collected. No read cache is created, so all
// data retrievals will hit the underlying disk database.
func NewDatabase(diskdb ethdb.KeyValueStore) *Database {
	return NewDatabaseWithCache(diskdb, 0)
}

// NewDatabaseWithCache creates a new trie database to store ephemeral trie content
// before its written out to disk or garbage collected. It also acts as a read cache
// for nodes loaded from disk.
func NewDatabaseWithCache(diskdb ethdb.KeyValueStore, cache int) *Database {
	var cleans *fastcache.Cache
	if cache > 0 {
		cleans = fastcache.New(cache * 1024 * 1024)
	}
	return &Database{
		diskdb: diskdb,
		cleans: cleans,
		dirties: map[common.Hash]*cachedNode{{}: {
			children: make(map[common.Hash]uint16),
		}},
		preimages: make(map[common.Hash][]byte),
	}
}

// DiskDB retrieves the persistent storage backing the trie database.
func (db *Database) DiskDB() ethdb.KeyValueReader {
	return db.diskdb
}

// InsertBlob writes a new reference tracked blob to the memory database if it's
// yet unknown. This method should only be used for non-trie nodes that require
// reference counting, since trie nodes are garbage collected directly through
// their embedded children.
func (db *Database) InsertBlob(hash common.Hash, blob []byte) {
	db.lock.Lock()
	defer db.lock.Unlock()

	db.insert(hash, blob, rawNode(blob))
}

// insert inserts a collapsed trie node into the memory database. This method is
// a more generic version of InsertBlob, supporting both raw blob insertions as
// well ex trie node insertions. The blob must always be specified to allow proper
// size tracking.
func (db *Database) insert(hash common.Hash, blob []byte, node node) {
	// If the node's already cached, skip
	if _, ok := db.dirties[hash]; ok {
		return
	}
	// Create the cached entry for this node
	entry := &cachedNode{
		node:      simplifyNode(node),
		size:      uint16(len(blob)),
		flushPrev: db.newest,
	}
	for _, child := range entry.childs() {
		if c := db.dirties[child]; c != nil {
			c.parents++
		}
	}
	db.dirties[hash] = entry

	// Update the flush-list endpoints
	if db.oldest == (common.Hash{}) {
		db.oldest, db.newest = hash, hash
	} else {
		db.dirties[db.newest].flushNext, db.newest = hash, hash
	}
	db.dirtiesSize += common.StorageSize(common.HashLength + entry.size)
}

// insertPreimage writes a new trie node pre-image to the memory database if it's
// yet unknown. The method will make a copy of the slice.
//
// Note, this method assumes that the database's lock is held!
func (db *Database) insertPreimage(hash common.Hash, preimage []byte) {
	if _, ok := db.preimages[hash]; ok {
		return
	}
	db.preimages[hash] = common.CopyBytes(preimage)
	db.preimagesSize += common.StorageSize(common.HashLength + len(preimage))
}

// node retrieves a cached trie node from memory, or returns nil if none can be
// found in the memory cache.
func (db *Database) node(hash common.Hash) node {
	// Retrieve the node from the clean cache if available
	if db.cleans != nil {
		if enc := db.cleans.Get(nil, hash[:]); enc != nil {
			memcacheCleanHitMeter.Mark(1)
			memcacheCleanReadMeter.Mark(int64(len(enc)))
			return mustDecodeNode(hash[:], enc)
		}
	}
	// Retrieve the node from the dirty cache if available
	db.lock.RLock()
	dirty := db.dirties[hash]
	db.lock.RUnlock()

	if dirty != nil {
		return dirty.obj(hash)
	}
	// Content unavailable in memory, attempt to retrieve from disk
	enc, err := db.diskdb.Get(hash[:])
	if err != nil || enc == nil {
		return nil
	}
	if db.cleans != nil {
		db.cleans.Set(hash[:], enc)
		memcacheCleanMissMeter.Mark(1)
		memcacheCleanWriteMeter.Mark(int64(len(enc)))
	}
	return mustDecodeNode(hash[:], enc)
}

// Node retrieves an encoded cached trie node from memory. If it cannot be found
// cached, the method queries the persistent database for the content.
func (db *Database) Node(hash common.Hash) ([]byte, error) {
	// It doens't make sense to retrieve the metaroot
	if hash == (common.Hash{}) {
		return nil, errors.New("not found")
	}
	// Retrieve the node from the clean cache if available
	if db.cleans != nil {
		if enc := db.cleans.Get(nil, hash[:]); enc != nil {
			memcacheCleanHitMeter.Mark(1)
			memcacheCleanReadMeter.Mark(int64(len(enc)))
			return enc, nil
		}
	}
	// Retrieve the node from the dirty cache if available
	db.lock.RLock()
	dirty := db.dirties[hash]
	db.lock.RUnlock()

	if dirty != nil {
		return dirty.rlp(), nil
	}
	// Content unavailable in memory, attempt to retrieve from disk
	enc, err := db.diskdb.Get(hash[:])
	if err == nil && enc != nil {
		if db.cleans != nil {
			db.cleans.Set(hash[:], enc)
			memcacheCleanMissMeter.Mark(1)
			memcacheCleanWriteMeter.Mark(int64(len(enc)))
		}
	}
	return enc, err
}

// preimage retrieves a cached trie node pre-image from memory. If it cannot be
// found cached, the method queries the persistent database for the content.
func (db *Database) preimage(hash common.Hash) ([]byte, error) {
	// Retrieve the node from cache if available
	db.lock.RLock()
	preimage := db.preimages[hash]
	db.lock.RUnlock()

	if preimage != nil {
		return preimage, nil
	}
	// Content unavailable in memory, attempt to retrieve from disk
	return db.diskdb.Get(db.secureKey(hash[:]))
}

// secureKey returns the database key for the preimage of key, as an ephemeral
// buffer. The caller must not hold onto the return value because it will become
// invalid on the next call.
func (db *Database) secureKey(key []byte) []byte {
	buf := append(db.seckeybuf[:0], secureKeyPrefix...)
	buf = append(buf, key...)
	return buf
}

// Nodes retrieves the hashes of all the nodes cached within the memory database.
// This method is extremely expensive and should only be used to validate internal
// states in test code.
func (db *Database) Nodes() []common.Hash {
	db.lock.RLock()
	defer db.lock.RUnlock()

	var hashes = make([]common.Hash, 0, len(db.dirties))
	for hash := range db.dirties {
		if hash != (common.Hash{}) { // Special case for "root" references/nodes
			hashes = append(hashes, hash)
		}
	}
	return hashes
}

// Reference adds a new reference from a parent node to a child node.
func (db *Database) Reference(child common.Hash, parent common.Hash) {
	db.lock.Lock()
	defer db.lock.Unlock()

	db.reference(child, parent)
}

// reference is the private locked version of Reference.
func (db *Database) reference(child common.Hash, parent common.Hash) {
	// If the node does not exist, it's a node pulled from disk, skip
	node, ok := db.dirties[child]
	if !ok {
		return
	}
	// If the reference already exists, only duplicate for roots
	if db.dirties[parent].children == nil {
		db.dirties[parent].children = make(map[common.Hash]uint16)
		db.childrenSize += cachedNodeChildrenSize
	} else if _, ok = db.dirties[parent].children[child]; ok && parent != (common.Hash{}) {
		return
	}
	node.parents++
	db.dirties[parent].children[child]++
	if db.dirties[parent].children[child] == 1 {
		db.childrenSize += common.HashLength + 2 // uint16 counter
	}
}

// Dereference removes an existing reference from a root node.
func (db *Database) Dereference(root common.Hash) {
	// Sanity check to ensure that the meta-root is not removed
	if root == (common.Hash{}) {
		log.Error("Attempted to dereference the trie cache meta root")
		return
	}
	db.lock.Lock()
	defer db.lock.Unlock()

	nodes, storage, start := len(db.dirties), db.dirtiesSize, time.Now()
	db.dereference(root, common.Hash{})

	db.gcnodes += uint64(nodes - len(db.dirties))
	db.gcsize += storage - db.dirtiesSize
	db.gctime += time.Since(start)

	memcacheGCTimeTimer.Update(time.Since(start))
	memcacheGCSizeMeter.Mark(int64(storage - db.dirtiesSize))
	memcacheGCNodesMeter.Mark(int64(nodes - len(db.dirties)))

	log.Debug("Dereferenced trie from memory database", "nodes", nodes-len(db.dirties), "size", storage-db.dirtiesSize, "time", time.Since(start),
		"gcnodes", db.gcnodes, "gcsize", db.gcsize, "gctime", db.gctime, "livenodes", len(db.dirties), "livesize", db.dirtiesSize)
}

// dereference is the private locked version of Dereference.
func (db *Database) dereference(child common.Hash, parent common.Hash) {
	// Dereference the parent-child
	node := db.dirties[parent]

	if node.children != nil && node.children[child] > 0 {
		node.children[child]--
		if node.children[child] == 0 {
			delete(node.children, child)
			db.childrenSize -= (common.HashLength + 2) // uint16 counter
		}
	}
	// If the child does not exist, it's a previously committed node.
	node, ok := db.dirties[child]
	if !ok {
		return
	}
	// If there are no more references to the child, delete it and cascade
	if node.parents > 0 {
		// This is a special cornercase where a node loaded from disk (i.e. not in the
		// memcache any more) gets reinjected as a new node (short node split into full,
		// then reverted into short), causing a cached node to have no parents. That is
		// no problem in itself, but don't make maxint parents out of it.
		node.parents--
	}
	if node.parents == 0 {
		// Remove the node from the flush-list
		switch child {
		case db.oldest:
			db.oldest = node.flushNext
			db.dirties[node.flushNext].flushPrev = common.Hash{}
		case db.newest:
			db.newest = node.flushPrev
			db.dirties[node.flushPrev].flushNext = common.Hash{}
		default:
			db.dirties[node.flushPrev].flushNext = node.flushNext
			db.dirties[node.flushNext].flushPrev = node.flushPrev
		}
		// Dereference all children and delete the node
		for _, hash := range node.childs() {
			db.dereference(hash, child)
		}
		delete(db.dirties, child)
		db.dirtiesSize -= common.StorageSize(common.HashLength + int(node.size))
		if node.children != nil {
			db.childrenSize -= cachedNodeChildrenSize
		}
	}
}

// Cap iteratively flushes old but still referenced trie nodes until the total
// memory usage goes below the given threshold.
//
// Note, this method is a non-synchronized mutator. It is unsafe to call this
// concurrently with other mutators.
func (db *Database) Cap(limit common.StorageSize) error {
	// Create a database batch to flush persistent data out. It is important that
	// outside code doesn't see an inconsistent state (referenced data removed from
	// memory cache during commit but not yet in persistent storage). This is ensured
	// by only uncaching existing data when the database write finalizes.
	nodes, storage, start := len(db.dirties), db.dirtiesSize, time.Now()
	batch := db.diskdb.NewBatch()

	// db.dirtiesSize only contains the useful data in the cache, but when reporting
	// the total memory consumption, the maintenance metadata is also needed to be
	// counted.
	size := db.dirtiesSize + common.StorageSize((len(db.dirties)-1)*cachedNodeSize)
	size += db.childrenSize - common.StorageSize(len(db.dirties[common.Hash{}].children)*(common.HashLength+2))

	// If the preimage cache got large enough, push to disk. If it's still small
	// leave for later to deduplicate writes.
	flushPreimages := db.preimagesSize > 4*1024*1024
	if flushPreimages {
		for hash, preimage := range db.preimages {
			if err := batch.Put(db.secureKey(hash[:]), preimage); err != nil {
				log.Error("Failed to commit preimage from trie database", "err", err)
				return err
			}
			if batch.ValueSize() > ethdb.IdealBatchSize {
				if err := batch.Write(); err != nil {
					return err
				}
				batch.Reset()
			}
		}
	}
	// Keep committing nodes from the flush-list until we're below allowance
	oldest := db.oldest
	for size > limit && oldest != (common.Hash{}) {
		// Fetch the oldest referenced node and push into the batch
		node := db.dirties[oldest]
		if err := batch.Put(oldest[:], node.rlp()); err != nil {
			return err
		}
		// If we exceeded the ideal batch size, commit and reset
		if batch.ValueSize() >= ethdb.IdealBatchSize {
			if err := batch.Write(); err != nil {
				log.Error("Failed to write flush list to disk", "err", err)
				return err
			}
			batch.Reset()
		}
		// Iterate to the next flush item, or abort if the size cap was achieved. Size
		// is the total size, including the useful cached data (hash -> blob), the
		// cache item metadata, as well as external children mappings.
		size -= common.StorageSize(common.HashLength + int(node.size) + cachedNodeSize)
		if node.children != nil {
			size -= common.StorageSize(cachedNodeChildrenSize + len(node.children)*(common.HashLength+2))
		}
		oldest = node.flushNext
	}
	// Flush out any remainder data from the last batch
	if err := batch.Write(); err != nil {
		log.Error("Failed to write flush list to disk", "err", err)
		return err
	}
	// Write successful, clear out the flushed data
	db.lock.Lock()
	defer db.lock.Unlock()

	if flushPreimages {
		db.preimages = make(map[common.Hash][]byte)
		db.preimagesSize = 0
	}
	for db.oldest != oldest {
		node := db.dirties[db.oldest]
		delete(db.dirties, db.oldest)
		db.oldest = node.flushNext

		db.dirtiesSize -= common.StorageSize(common.HashLength + int(node.size))
		if node.children != nil {
			db.childrenSize -= common.StorageSize(cachedNodeChildrenSize + len(node.children)*(common.HashLength+2))
		}
	}
	if db.oldest != (common.Hash{}) {
		db.dirties[db.oldest].flushPrev = common.Hash{}
	}
	db.flushnodes += uint64(nodes - len(db.dirties))
	db.flushsize += storage - db.dirtiesSize
	db.flushtime += time.Since(start)

	memcacheFlushTimeTimer.Update(time.Since(start))
	memcacheFlushSizeMeter.Mark(int64(storage - db.dirtiesSize))
	memcacheFlushNodesMeter.Mark(int64(nodes - len(db.dirties)))

	log.Debug("Persisted nodes from memory database", "nodes", nodes-len(db.dirties), "size", storage-db.dirtiesSize, "time", time.Since(start),
		"flushnodes", db.flushnodes, "flushsize", db.flushsize, "flushtime", db.flushtime, "livenodes", len(db.dirties), "livesize", db.dirtiesSize)

	return nil
}

// Commit iterates over all the children of a particular node, writes them out
// to disk, forcefully tearing down all references in both directions. As a side
// effect, all pre-images accumulated up to this point are also written.
//
// Note, this method is a non-synchronized mutator. It is unsafe to call this
// concurrently with other mutators.
func (db *Database) Commit(node common.Hash, report bool) error {
	// Create a database batch to flush persistent data out. It is important that
	// outside code doesn't see an inconsistent state (referenced data removed from
	// memory cache during commit but not yet in persistent storage). This is ensured
	// by only uncaching existing data when the database write finalizes.
	start := time.Now()
	batch := db.diskdb.NewBatch()

	// Move all of the accumulated preimages into a write batch
	for hash, preimage := range db.preimages {
		if err := batch.Put(db.secureKey(hash[:]), preimage); err != nil {
			log.Error("Failed to commit preimage from trie database", "err", err)
			return err
		}
		// If the batch is too large, flush to disk
		if batch.ValueSize() > ethdb.IdealBatchSize {
			if err := batch.Write(); err != nil {
				return err
			}
			batch.Reset()
		}
	}
	// Since we're going to replay trie node writes into the clean cache, flush out
	// any batched pre-images before continuing.
	if err := batch.Write(); err != nil {
		return err
	}
	batch.Reset()

	// Move the trie itself into the batch, flushing if enough data is accumulated
	nodes, storage := len(db.dirties), db.dirtiesSize

	uncacher := &cleaner{db}
	if err := db.commit(node, batch, uncacher); err != nil {
		log.Error("Failed to commit trie from trie database", "err", err)
		return err
	}
	// Trie mostly committed to disk, flush any batch leftovers
	if err := batch.Write(); err != nil {
		log.Error("Failed to write trie to disk", "err", err)
		return err
	}
	// Uncache any leftovers in the last batch
	db.lock.Lock()
	defer db.lock.Unlock()

	batch.Replay(uncacher)
	batch.Reset()

	// Reset the storage counters and bumpd metrics
	db.preimages = make(map[common.Hash][]byte)
	db.preimagesSize = 0

	memcacheCommitTimeTimer.Update(time.Since(start))
	memcacheCommitSizeMeter.Mark(int64(storage - db.dirtiesSize))
	memcacheCommitNodesMeter.Mark(int64(nodes - len(db.dirties)))

	logger := log.Info
	if !report {
		logger = log.Debug
	}
	logger("Persisted trie from memory database", "nodes", nodes-len(db.dirties)+int(db.flushnodes), "size", storage-db.dirtiesSize+db.flushsize, "time", time.Since(start)+db.flushtime,
		"gcnodes", db.gcnodes, "gcsize", db.gcsize, "gctime", db.gctime, "livenodes", len(db.dirties), "livesize", db.dirtiesSize)

	// Reset the garbage collection statistics
	db.gcnodes, db.gcsize, db.gctime = 0, 0, 0
	db.flushnodes, db.flushsize, db.flushtime = 0, 0, 0

	return nil
}

// commit is the private locked version of Commit.
func (db *Database) commit(hash common.Hash, batch ethdb.Batch, uncacher *cleaner) error {
	// If the node does not exist, it's a previously committed node
	node, ok := db.dirties[hash]
	if !ok {
		return nil
	}
	for _, child := range node.childs() {
		if err := db.commit(child, batch, uncacher); err != nil {
			return err
		}
	}
	if err := batch.Put(hash[:], node.rlp()); err != nil {
		return err
	}
	// If we've reached an optimal batch size, commit and start over
	if batch.ValueSize() >= ethdb.IdealBatchSize {
		if err := batch.Write(); err != nil {
			return err
		}
		db.lock.Lock()
		batch.Replay(uncacher)
		batch.Reset()
		db.lock.Unlock()
	}
	return nil
}

// cleaner is a database batch replayer that takes a batch of write operations
// and cleans up the trie database from anything written to disk.
type cleaner struct {
	db *Database
}

// Put reacts to database writes and implements dirty data uncaching. This is the
// post-processing step of a commit operation where the already persisted trie is
// removed from the dirty cache and moved into the clean cache. The reason behind
// the two-phase commit is to ensure ensure data availability while moving from
// memory to disk.
func (c *cleaner) Put(key []byte, rlp []byte) error {
	hash := common.BytesToHash(key)

	// If the node does not exist, we're done on this path
	node, ok := c.db.dirties[hash]
	if !ok {
		return nil
	}
	// Node still exists, remove it from the flush-list
	switch hash {
	case c.db.oldest:
		c.db.oldest = node.flushNext
		c.db.dirties[node.flushNext].flushPrev = common.Hash{}
	case c.db.newest:
		c.db.newest = node.flushPrev
		c.db.dirties[node.flushPrev].flushNext = common.Hash{}
	default:
		c.db.dirties[node.flushPrev].flushNext = node.flushNext
		c.db.dirties[node.flushNext].flushPrev = node.flushPrev
	}
	// Remove the node from the dirty cache
	delete(c.db.dirties, hash)
	c.db.dirtiesSize -= common.StorageSize(common.HashLength + int(node.size))
	if node.children != nil {
		c.db.dirtiesSize -= common.StorageSize(cachedNodeChildrenSize + len(node.children)*(common.HashLength+2))
	}
	// Move the flushed node into the clean cache to prevent insta-reloads
	if c.db.cleans != nil {
		c.db.cleans.Set(hash[:], rlp)
	}
	return nil
}

func (c *cleaner) Delete(key []byte) error {
	panic("not implemented")
}

// Size returns the current storage size of the memory cache in front of the
// persistent database layer.
func (db *Database) Size() (common.StorageSize, common.StorageSize) {
	db.lock.RLock()
	defer db.lock.RUnlock()

	// db.dirtiesSize only contains the useful data in the cache, but when reporting
	// the total memory consumption, the maintenance metadata is also needed to be
	// counted.
	var metadataSize = common.StorageSize((len(db.dirties) - 1) * cachedNodeSize)
	var metarootRefs = common.StorageSize(len(db.dirties[common.Hash{}].children) * (common.HashLength + 2))
	return db.dirtiesSize + db.childrenSize + metadataSize - metarootRefs, db.preimagesSize
}<|MERGE_RESOLUTION|>--- conflicted
+++ resolved
@@ -129,12 +129,9 @@
 	Val node
 }
 
-<<<<<<< HEAD
-=======
 func (n rawShortNode) canUnload(uint16, uint16) bool {
 	panic("this should never end up in a live trie")
 }
->>>>>>> 8bd0643a
 func (n rawShortNode) cache() (hashNode, bool)   { panic("this should never end up in a live trie") }
 func (n rawShortNode) fstring(ind string) string { panic("this should never end up in a live trie") }
 
