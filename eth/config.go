--- conflicted
+++ resolved
@@ -49,13 +49,8 @@
 	DatabaseCache: 768,
 	TrieCache:     256,
 	TrieTimeout:   60 * time.Minute,
-<<<<<<< HEAD
-	MinerGasFloor: 700000000,
-	MinerGasCeil:  800000000,
-=======
 	MinerGasFloor: params.MinGasLimit,
 	MinerGasCeil:  params.GenesisGasLimit,
->>>>>>> 0007a108
 	MinerGasPrice: big.NewInt(params.GWei),
 	MinerRecommit: 3 * time.Second,
 
