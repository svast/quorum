--- conflicted
+++ resolved
@@ -85,12 +85,9 @@
 	errInvalidChain            = errors.New("retrieved hash chain is invalid")
 	errInvalidBody             = errors.New("retrieved block body is invalid")
 	errInvalidReceipt          = errors.New("retrieved receipt is invalid")
-<<<<<<< HEAD
+	errCancelStateFetch        = errors.New("state data download canceled (requested)")
+	errCancelHeaderFetch       = errors.New("block header download canceled (requested)")
 	errCancelBlockFetch        = errors.New("block download canceled (requested)")
-	errCancelHeaderFetch       = errors.New("block header download canceled (requested)")
-=======
->>>>>>> d62e9b28
-	errCancelStateFetch        = errors.New("state data download canceled (requested)")
 	errCancelContentProcessing = errors.New("content processing canceled (requested)")
 	errCanceled                = errors.New("syncing canceled (requested)")
 	errNoSyncActive            = errors.New("no sync active")
@@ -216,12 +213,9 @@
 
 // New creates a new downloader to fetch hashes and blocks from remote peers.
 func New(checkpoint uint64, stateDb ethdb.Database, stateBloom *trie.SyncBloom, mux *event.TypeMux, chain BlockChain, lightchain LightChain, dropPeer peerDropFn) *Downloader {
-<<<<<<< HEAD
 	// reset the value of maxForkAncenstry for Quorum based
 	maxForkAncestry = uint64(params.GetImmutabilityThreshold())
 
-=======
->>>>>>> d62e9b28
 	if lightchain == nil {
 		lightchain = chain
 	}
@@ -687,21 +681,12 @@
 	requestBottom := int(localHeight - 1)
 	if requestBottom < 0 {
 		requestBottom = 0
-<<<<<<< HEAD
 	}
 	totalSpan := requestHead - requestBottom
 	span := 1 + totalSpan/MaxCount
 	if span < 2 {
 		span = 2
 	}
-=======
-	}
-	totalSpan := requestHead - requestBottom
-	span := 1 + totalSpan/MaxCount
-	if span < 2 {
-		span = 2
-	}
->>>>>>> d62e9b28
 	if span > 16 {
 		span = 16
 	}
@@ -709,17 +694,10 @@
 	count = 1 + totalSpan/span
 	if count > MaxCount {
 		count = MaxCount
-<<<<<<< HEAD
 	}
 	if count < 2 {
 		count = 2
 	}
-=======
-	}
-	if count < 2 {
-		count = 2
-	}
->>>>>>> d62e9b28
 	from = requestHead - (count-1)*span
 	if from < 0 {
 		from = 0
