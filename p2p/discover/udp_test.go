--- conflicted
+++ resolved
@@ -72,13 +72,9 @@
 		remotekey:  newkey(),
 		remoteaddr: &net.UDPAddr{IP: net.IP{10, 0, 1, 99}, Port: 30303},
 	}
-<<<<<<< HEAD
 	db, _ := enode.OpenDB("")
 	ln := enode.NewLocalNode(db, test.localkey)
 	test.table, test.udp, _ = newUDP(test.pipe, ln, Config{PrivateKey: test.localkey})
-=======
-	test.table, test.udp, _ = newUDP(test.pipe, Config{PrivateKey: test.localkey}, test.knownNodes)
->>>>>>> e37d066d
 	// Wait for initial refresh so the table doesn't send unexpected findnode.
 	<-test.table.initDone
 	return test
