// Copyright 2018 The go-ethereum Authors
// This file is part of go-ethereum.
//
// go-ethereum is free software: you can redistribute it and/or modify
// it under the terms of the GNU General Public License as published by
// the Free Software Foundation, either version 3 of the License, or
// (at your option) any later version.
//
// go-ethereum is distributed in the hope that it will be useful,
// but WITHOUT ANY WARRANTY; without even the implied warranty of
// MERCHANTABILITY or FITNESS FOR A PARTICULAR PURPOSE. See the
// GNU General Public License for more details.
//
// You should have received a copy of the GNU General Public License
// along with go-ethereum. If not, see <http://www.gnu.org/licenses/>.

package main

import (
	"bufio"
	"context"
	"crypto/rand"
	"crypto/sha256"
	"encoding/hex"
	"encoding/json"
	"fmt"
	"io"
	"io/ioutil"
	"math/big"
	"os"
	"os/signal"
	"os/user"
	"path/filepath"
	"runtime"
	"strings"
	"time"

	"github.com/ethereum/go-ethereum/accounts"
	"github.com/ethereum/go-ethereum/accounts/keystore"
	"github.com/ethereum/go-ethereum/cmd/utils"
	"github.com/ethereum/go-ethereum/common"
	"github.com/ethereum/go-ethereum/common/hexutil"
	"github.com/ethereum/go-ethereum/console"
	"github.com/ethereum/go-ethereum/core/types"
	"github.com/ethereum/go-ethereum/crypto"
	"github.com/ethereum/go-ethereum/internal/ethapi"
	"github.com/ethereum/go-ethereum/log"
	"github.com/ethereum/go-ethereum/node"
	"github.com/ethereum/go-ethereum/params"
	"github.com/ethereum/go-ethereum/rlp"
	"github.com/ethereum/go-ethereum/rpc"
	"github.com/ethereum/go-ethereum/signer/core"
	"github.com/ethereum/go-ethereum/signer/fourbyte"
	"github.com/ethereum/go-ethereum/signer/rules"
	"github.com/ethereum/go-ethereum/signer/storage"
	colorable "github.com/mattn/go-colorable"
	"github.com/mattn/go-isatty"
	"gopkg.in/urfave/cli.v1"
)

const legalWarning = `
WARNING!

Clef is an account management tool. It may, like any software, contain bugs.

Please take care to
- backup your keystore files,
- verify that the keystore(s) can be opened with your password.

Clef is distributed in the hope that it will be useful, but WITHOUT ANY WARRANTY;
without even the implied warranty of MERCHANTABILITY or FITNESS FOR A PARTICULAR
PURPOSE. See the GNU General Public License for more details.
`

var (
	logLevelFlag = cli.IntFlag{
		Name:  "loglevel",
		Value: 4,
		Usage: "log level to emit to the screen",
	}
	advancedMode = cli.BoolFlag{
		Name:  "advanced",
		Usage: "If enabled, issues warnings instead of rejections for suspicious requests. Default off",
	}
	keystoreFlag = cli.StringFlag{
		Name:  "keystore",
		Value: filepath.Join(node.DefaultDataDir(), "keystore"),
		Usage: "Directory for the keystore",
	}
	configdirFlag = cli.StringFlag{
		Name:  "configdir",
		Value: DefaultConfigDir(),
		Usage: "Directory for Clef configuration",
	}
	chainIdFlag = cli.Int64Flag{
		Name:  "chainid",
		Value: params.MainnetChainConfig.ChainID.Int64(),
		Usage: "Chain id to use for signing (1=mainnet, 3=Ropsten, 4=Rinkeby, 5=Goerli)",
	}
	rpcPortFlag = cli.IntFlag{
		Name:  "rpcport",
		Usage: "HTTP-RPC server listening port",
		Value: node.DefaultHTTPPort + 5,
	}
	signerSecretFlag = cli.StringFlag{
		Name:  "signersecret",
		Usage: "A file containing the (encrypted) master seed to encrypt Clef data, e.g. keystore credentials and ruleset hash",
	}
	customDBFlag = cli.StringFlag{
		Name:  "4bytedb-custom",
		Usage: "File used for writing new 4byte-identifiers submitted via API",
		Value: "./4byte-custom.json",
	}
	auditLogFlag = cli.StringFlag{
		Name:  "auditlog",
		Usage: "File used to emit audit logs. Set to \"\" to disable",
		Value: "audit.log",
	}
	ruleFlag = cli.StringFlag{
		Name:  "rules",
		Usage: "Path to the rule file to auto-authorize requests with",
	}
	stdiouiFlag = cli.BoolFlag{
		Name: "stdio-ui",
		Usage: "Use STDIN/STDOUT as a channel for an external UI. " +
			"This means that an STDIN/STDOUT is used for RPC-communication with a e.g. a graphical user " +
			"interface, and can be used when Clef is started by an external process.",
	}
	testFlag = cli.BoolFlag{
		Name:  "stdio-ui-test",
		Usage: "Mechanism to test interface between Clef and UI. Requires 'stdio-ui'.",
	}
	app         = cli.NewApp()
	initCommand = cli.Command{
		Action:    utils.MigrateFlags(initializeSecrets),
		Name:      "init",
		Usage:     "Initialize the signer, generate secret storage",
		ArgsUsage: "",
		Flags: []cli.Flag{
			logLevelFlag,
			configdirFlag,
		},
		Description: `
The init command generates a master seed which Clef can use to store credentials and data needed for
the rule-engine to work.`,
	}
	attestCommand = cli.Command{
		Action:    utils.MigrateFlags(attestFile),
		Name:      "attest",
		Usage:     "Attest that a js-file is to be used",
		ArgsUsage: "<sha256sum>",
		Flags: []cli.Flag{
			logLevelFlag,
			configdirFlag,
			signerSecretFlag,
		},
		Description: `
The attest command stores the sha256 of the rule.js-file that you want to use for automatic processing of
incoming requests.

Whenever you make an edit to the rule file, you need to use attestation to tell
Clef that the file is 'safe' to execute.`,
	}
	setCredentialCommand = cli.Command{
		Action:    utils.MigrateFlags(setCredential),
		Name:      "setpw",
		Usage:     "Store a credential for a keystore file",
		ArgsUsage: "<address>",
		Flags: []cli.Flag{
			logLevelFlag,
			configdirFlag,
			signerSecretFlag,
		},
		Description: `
The setpw command stores a password for a given address (keyfile).
`}
	delCredentialCommand = cli.Command{
		Action:    utils.MigrateFlags(removeCredential),
		Name:      "delpw",
		Usage:     "Remove a credential for a keystore file",
		ArgsUsage: "<address>",
		Flags: []cli.Flag{
			logLevelFlag,
			configdirFlag,
			signerSecretFlag,
		},
		Description: `
The delpw command removes a password for a given address (keyfile).
`}
	gendocCommand = cli.Command{
		Action: GenDoc,
		Name:   "gendoc",
		Usage:  "Generate documentation about json-rpc format",
		Description: `
The gendoc generates example structures of the json-rpc communication types.
`}
)

func init() {
	app.Name = "Clef"
	app.Usage = "Manage Ethereum account operations"
	app.Flags = []cli.Flag{
		logLevelFlag,
		keystoreFlag,
		configdirFlag,
		chainIdFlag,
		utils.LightKDFFlag,
		utils.NoUSBFlag,
		utils.SmartCardDaemonPathFlag,
		utils.RPCListenAddrFlag,
		utils.RPCVirtualHostsFlag,
		utils.IPCDisabledFlag,
		utils.IPCPathFlag,
		utils.RPCEnabledFlag,
		rpcPortFlag,
		signerSecretFlag,
		customDBFlag,
		auditLogFlag,
		ruleFlag,
		stdiouiFlag,
		testFlag,
		advancedMode,
	}
	app.Action = signer
	app.Commands = []cli.Command{initCommand, attestCommand, setCredentialCommand, delCredentialCommand, gendocCommand}
}

func main() {
	if err := app.Run(os.Args); err != nil {
		fmt.Fprintln(os.Stderr, err)
		os.Exit(1)
	}
}

func initializeSecrets(c *cli.Context) error {
	// Get past the legal message
	if err := initialize(c); err != nil {
		return err
	}
	// Ensure the master key does not yet exist, we're not willing to overwrite
	configDir := c.GlobalString(configdirFlag.Name)
	if err := os.Mkdir(configDir, 0700); err != nil && !os.IsExist(err) {
		return err
	}
	location := filepath.Join(configDir, "masterseed.json")
	if _, err := os.Stat(location); err == nil {
		return fmt.Errorf("master key %v already exists, will not overwrite", location)
	}
	// Key file does not exist yet, generate a new one and encrypt it
	masterSeed := make([]byte, 256)
	num, err := io.ReadFull(rand.Reader, masterSeed)
	if err != nil {
		return err
	}
	if num != len(masterSeed) {
		return fmt.Errorf("failed to read enough random")
	}
	n, p := keystore.StandardScryptN, keystore.StandardScryptP
	if c.GlobalBool(utils.LightKDFFlag.Name) {
		n, p = keystore.LightScryptN, keystore.LightScryptP
	}
	text := "The master seed of clef will be locked with a password.\nPlease specify a password. Do not forget this password!"
	var password string
	for {
		password = getPassPhrase(text, true)
		if err := core.ValidatePasswordFormat(password); err != nil {
			fmt.Printf("invalid password: %v\n", err)
		} else {
			fmt.Println()
			break
		}
	}
	cipherSeed, err := encryptSeed(masterSeed, []byte(password), n, p)
	if err != nil {
		return fmt.Errorf("failed to encrypt master seed: %v", err)
	}
	// Double check the master key path to ensure nothing wrote there in between
	if err = os.Mkdir(configDir, 0700); err != nil && !os.IsExist(err) {
		return err
	}
	if _, err := os.Stat(location); err == nil {
		return fmt.Errorf("master key %v already exists, will not overwrite", location)
	}
	// Write the file and print the usual warning message
	if err = ioutil.WriteFile(location, cipherSeed, 0400); err != nil {
		return err
	}
	fmt.Printf("A master seed has been generated into %s\n", location)
	fmt.Printf(`
This is required to be able to store credentials, such as:
* Passwords for keystores (used by rule engine)
* Storage for JavaScript auto-signing rules
* Hash of JavaScript rule-file

You should treat 'masterseed.json' with utmost secrecy and make a backup of it!
* The password is necessary but not enough, you need to back up the master seed too!
* The master seed does not contain your accounts, those need to be backed up separately!

`)
	return nil
}
func attestFile(ctx *cli.Context) error {
	if len(ctx.Args()) < 1 {
		utils.Fatalf("This command requires an argument.")
	}
	if err := initialize(ctx); err != nil {
		return err
	}

	stretchedKey, err := readMasterKey(ctx, nil)
	if err != nil {
		utils.Fatalf(err.Error())
	}
	configDir := ctx.GlobalString(configdirFlag.Name)
	vaultLocation := filepath.Join(configDir, common.Bytes2Hex(crypto.Keccak256([]byte("vault"), stretchedKey)[:10]))
	confKey := crypto.Keccak256([]byte("config"), stretchedKey)

	// Initialize the encrypted storages
	configStorage := storage.NewAESEncryptedStorage(filepath.Join(vaultLocation, "config.json"), confKey)
	val := ctx.Args().First()
	configStorage.Put("ruleset_sha256", val)
	log.Info("Ruleset attestation updated", "sha256", val)
	return nil
}

func setCredential(ctx *cli.Context) error {
	if len(ctx.Args()) < 1 {
		utils.Fatalf("This command requires an address to be passed as an argument")
	}
	if err := initialize(ctx); err != nil {
		return err
	}
	addr := ctx.Args().First()
	if !common.IsHexAddress(addr) {
		utils.Fatalf("Invalid address specified: %s", addr)
	}
	address := common.HexToAddress(addr)
	password := getPassPhrase("Please enter a password to store for this address:", true)
	fmt.Println()

	stretchedKey, err := readMasterKey(ctx, nil)
	if err != nil {
		utils.Fatalf(err.Error())
	}
	configDir := ctx.GlobalString(configdirFlag.Name)
	vaultLocation := filepath.Join(configDir, common.Bytes2Hex(crypto.Keccak256([]byte("vault"), stretchedKey)[:10]))
	pwkey := crypto.Keccak256([]byte("credentials"), stretchedKey)

	pwStorage := storage.NewAESEncryptedStorage(filepath.Join(vaultLocation, "credentials.json"), pwkey)
	pwStorage.Put(address.Hex(), password)

	log.Info("Credential store updated", "set", address)
	return nil
}

func removeCredential(ctx *cli.Context) error {
	if len(ctx.Args()) < 1 {
		utils.Fatalf("This command requires an address to be passed as an argument")
	}
	if err := initialize(ctx); err != nil {
		return err
	}
	addr := ctx.Args().First()
	if !common.IsHexAddress(addr) {
		utils.Fatalf("Invalid address specified: %s", addr)
	}
	address := common.HexToAddress(addr)

	stretchedKey, err := readMasterKey(ctx, nil)
	if err != nil {
		utils.Fatalf(err.Error())
	}
	configDir := ctx.GlobalString(configdirFlag.Name)
	vaultLocation := filepath.Join(configDir, common.Bytes2Hex(crypto.Keccak256([]byte("vault"), stretchedKey)[:10]))
	pwkey := crypto.Keccak256([]byte("credentials"), stretchedKey)

	pwStorage := storage.NewAESEncryptedStorage(filepath.Join(vaultLocation, "credentials.json"), pwkey)
	pwStorage.Del(address.Hex())

	log.Info("Credential store updated", "unset", address)
	return nil
}

func initialize(c *cli.Context) error {
	// Set up the logger to print everything
	logOutput := os.Stdout
	if c.GlobalBool(stdiouiFlag.Name) {
		logOutput = os.Stderr
		// If using the stdioui, we can't do the 'confirm'-flow
		fmt.Fprint(logOutput, legalWarning)
	} else {
		if !confirm(legalWarning) {
			return fmt.Errorf("aborted by user")
		}
		fmt.Println()
	}
	usecolor := (isatty.IsTerminal(os.Stderr.Fd()) || isatty.IsCygwinTerminal(os.Stderr.Fd())) && os.Getenv("TERM") != "dumb"
	output := io.Writer(logOutput)
	if usecolor {
		output = colorable.NewColorable(logOutput)
	}
	log.Root().SetHandler(log.LvlFilterHandler(log.Lvl(c.Int(logLevelFlag.Name)), log.StreamHandler(output, log.TerminalFormat(usecolor))))

	return nil
}

// ipcEndpoint resolves an IPC endpoint based on a configured value, taking into
// account the set data folders as well as the designated platform we're currently
// running on.
func ipcEndpoint(ipcPath, datadir string) string {
	// On windows we can only use plain top-level pipes
	if runtime.GOOS == "windows" {
		if strings.HasPrefix(ipcPath, `\\.\pipe\`) {
			return ipcPath
		}
		return `\\.\pipe\` + ipcPath
	}
	// Resolve names into the data directory full paths otherwise
	if filepath.Base(ipcPath) == ipcPath {
		if datadir == "" {
			return filepath.Join(os.TempDir(), ipcPath)
		}
		return filepath.Join(datadir, ipcPath)
	}
	return ipcPath
}

func signer(c *cli.Context) error {
	// If we have some unrecognized command, bail out
	if args := c.Args(); len(args) > 0 {
		return fmt.Errorf("invalid command: %q", args[0])
	}
	if err := initialize(c); err != nil {
		return err
	}
	var (
		ui core.UIClientAPI
	)
	if c.GlobalBool(stdiouiFlag.Name) {
		log.Info("Using stdin/stdout as UI-channel")
		ui = core.NewStdIOUI()
	} else {
		log.Info("Using CLI as UI-channel")
		ui = core.NewCommandlineUI()
	}
	// 4bytedb data
	fourByteLocal := c.GlobalString(customDBFlag.Name)
	db, err := fourbyte.NewWithFile(fourByteLocal)
	if err != nil {
		utils.Fatalf(err.Error())
	}
	embeds, locals := db.Size()
	log.Info("Loaded 4byte database", "embeds", embeds, "locals", locals, "local", fourByteLocal)

	var (
		api       core.ExternalAPI
		pwStorage storage.Storage = &storage.NoStorage{}
	)

	configDir := c.GlobalString(configdirFlag.Name)
	if stretchedKey, err := readMasterKey(c, ui); err != nil {
		log.Warn("Failed to open master, rules disabled", "err", err)
	} else {
		vaultLocation := filepath.Join(configDir, common.Bytes2Hex(crypto.Keccak256([]byte("vault"), stretchedKey)[:10]))

		// Generate domain specific keys
		pwkey := crypto.Keccak256([]byte("credentials"), stretchedKey)
		jskey := crypto.Keccak256([]byte("jsstorage"), stretchedKey)
		confkey := crypto.Keccak256([]byte("config"), stretchedKey)

		// Initialize the encrypted storages
		pwStorage = storage.NewAESEncryptedStorage(filepath.Join(vaultLocation, "credentials.json"), pwkey)
		jsStorage := storage.NewAESEncryptedStorage(filepath.Join(vaultLocation, "jsstorage.json"), jskey)
		configStorage := storage.NewAESEncryptedStorage(filepath.Join(vaultLocation, "config.json"), confkey)

		// Do we have a rule-file?
		if ruleFile := c.GlobalString(ruleFlag.Name); ruleFile != "" {
			ruleJS, err := ioutil.ReadFile(ruleFile)
			if err != nil {
				log.Warn("Could not load rules, disabling", "file", ruleFile, "err", err)
			} else {
				shasum := sha256.Sum256(ruleJS)
				foundShaSum := hex.EncodeToString(shasum[:])
				storedShasum, _ := configStorage.Get("ruleset_sha256")
				if storedShasum != foundShaSum {
					log.Warn("Rule hash not attested, disabling", "hash", foundShaSum, "attested", storedShasum)
				} else {
					// Initialize rules
					ruleEngine, err := rules.NewRuleEvaluator(ui, jsStorage)
					if err != nil {
						utils.Fatalf(err.Error())
					}
					ruleEngine.Init(string(ruleJS))
					ui = ruleEngine
					log.Info("Rule engine configured", "file", c.String(ruleFlag.Name))
				}
			}
		}
	}
	var (
		chainId  = c.GlobalInt64(chainIdFlag.Name)
		ksLoc    = c.GlobalString(keystoreFlag.Name)
		lightKdf = c.GlobalBool(utils.LightKDFFlag.Name)
		advanced = c.GlobalBool(advancedMode.Name)
		nousb    = c.GlobalBool(utils.NoUSBFlag.Name)
		scpath   = c.GlobalString(utils.SmartCardDaemonPathFlag.Name)
	)
	log.Info("Starting signer", "chainid", chainId, "keystore", ksLoc,
		"light-kdf", lightKdf, "advanced", advanced)
	am := core.StartClefAccountManager(ksLoc, nousb, lightKdf, scpath)
	apiImpl := core.NewSignerAPI(am, chainId, nousb, ui, db, advanced, pwStorage)

	// Establish the bidirectional communication, by creating a new UI backend and registering
	// it with the UI.
	ui.RegisterUIServer(core.NewUIServerAPI(apiImpl))
	api = apiImpl
	// Audit logging
	if logfile := c.GlobalString(auditLogFlag.Name); logfile != "" {
		api, err = core.NewAuditLogger(logfile, api)
		if err != nil {
			utils.Fatalf(err.Error())
		}
		log.Info("Audit logs configured", "file", logfile)
	}
	// register signer API with server
	var (
		extapiURL = "n/a"
		ipcapiURL = "n/a"
	)
	rpcAPI := []rpc.API{
		{
			Namespace: "account",
			Public:    true,
			Service:   api,
			Version:   "1.0"},
	}
	if c.GlobalBool(utils.RPCEnabledFlag.Name) {
		vhosts := splitAndTrim(c.GlobalString(utils.RPCVirtualHostsFlag.Name))
		cors := splitAndTrim(c.GlobalString(utils.RPCCORSDomainFlag.Name))

		// start http server
		httpEndpoint := fmt.Sprintf("%s:%d", c.GlobalString(utils.RPCListenAddrFlag.Name), c.Int(rpcPortFlag.Name))
		listener, _, err := rpc.StartHTTPEndpoint(httpEndpoint, rpcAPI, []string{"account"}, cors, vhosts, rpc.DefaultHTTPTimeouts)
		if err != nil {
			utils.Fatalf("Could not start RPC api: %v", err)
		}
		extapiURL = fmt.Sprintf("http://%s", httpEndpoint)
		log.Info("HTTP endpoint opened", "url", extapiURL)

		defer func() {
			listener.Close()
			log.Info("HTTP endpoint closed", "url", httpEndpoint)
		}()
	}
	if !c.GlobalBool(utils.IPCDisabledFlag.Name) {
		givenPath := c.GlobalString(utils.IPCPathFlag.Name)
		ipcapiURL = ipcEndpoint(filepath.Join(givenPath, "clef.ipc"), configDir)
		listener, _, err := rpc.StartIPCEndpoint(ipcapiURL, rpcAPI)
		if err != nil {
			utils.Fatalf("Could not start IPC api: %v", err)
		}
		log.Info("IPC endpoint opened", "url", ipcapiURL)
		defer func() {
			listener.Close()
			log.Info("IPC endpoint closed", "url", ipcapiURL)
		}()
	}

	if c.GlobalBool(testFlag.Name) {
		log.Info("Performing UI test")
		go testExternalUI(apiImpl)
	}
	ui.OnSignerStartup(core.StartupInfo{
		Info: map[string]interface{}{
			"intapi_version": core.InternalAPIVersion,
			"extapi_version": core.ExternalAPIVersion,
			"extapi_http":    extapiURL,
			"extapi_ipc":     ipcapiURL,
		},
	})

	abortChan := make(chan os.Signal, 1)
	signal.Notify(abortChan, os.Interrupt)

	sig := <-abortChan
	log.Info("Exiting...", "signal", sig)

	return nil
}

// splitAndTrim splits input separated by a comma
// and trims excessive white space from the substrings.
func splitAndTrim(input string) []string {
	result := strings.Split(input, ",")
	for i, r := range result {
		result[i] = strings.TrimSpace(r)
	}
	return result
}

// DefaultConfigDir is the default config directory to use for the vaults and other
// persistence requirements.
func DefaultConfigDir() string {
	// Try to place the data folder in the user's home dir
	home := homeDir()
	if home != "" {
		if runtime.GOOS == "darwin" {
			return filepath.Join(home, "Library", "Signer")
		} else if runtime.GOOS == "windows" {
			appdata := os.Getenv("APPDATA")
			if appdata != "" {
				return filepath.Join(appdata, "Signer")
			} else {
				return filepath.Join(home, "AppData", "Roaming", "Signer")
			}
		} else {
			return filepath.Join(home, ".clef")
		}
	}
	// As we cannot guess a stable location, return empty and handle later
	return ""
}

func homeDir() string {
	if home := os.Getenv("HOME"); home != "" {
		return home
	}
	if usr, err := user.Current(); err == nil {
		return usr.HomeDir
	}
	return ""
}
func readMasterKey(ctx *cli.Context, ui core.UIClientAPI) ([]byte, error) {
	var (
		file      string
		configDir = ctx.GlobalString(configdirFlag.Name)
	)
	if ctx.GlobalIsSet(signerSecretFlag.Name) {
		file = ctx.GlobalString(signerSecretFlag.Name)
	} else {
		file = filepath.Join(configDir, "masterseed.json")
	}
	if err := checkFile(file); err != nil {
		return nil, err
	}
	cipherKey, err := ioutil.ReadFile(file)
	if err != nil {
		return nil, err
	}
	var password string
	// If ui is not nil, get the password from ui.
	if ui != nil {
		resp, err := ui.OnInputRequired(core.UserInputRequest{
			Title:      "Master Password",
			Prompt:     "Please enter the password to decrypt the master seed",
			IsPassword: true})
		if err != nil {
			return nil, err
		}
		password = resp.Text
	} else {
		password = getPassPhrase("Decrypt master seed of clef", false)
	}
	masterSeed, err := decryptSeed(cipherKey, password)
	if err != nil {
		return nil, fmt.Errorf("failed to decrypt the master seed of clef")
	}
	if len(masterSeed) < 256 {
		return nil, fmt.Errorf("master seed of insufficient length, expected >255 bytes, got %d", len(masterSeed))
	}
	// Create vault location
	vaultLocation := filepath.Join(configDir, common.Bytes2Hex(crypto.Keccak256([]byte("vault"), masterSeed)[:10]))
	err = os.Mkdir(vaultLocation, 0700)
	if err != nil && !os.IsExist(err) {
		return nil, err
	}
	return masterSeed, nil
}

// checkFile is a convenience function to check if a file
// * exists
// * is mode 0400
func checkFile(filename string) error {
	info, err := os.Stat(filename)
	if err != nil {
		return fmt.Errorf("failed stat on %s: %v", filename, err)
	}
	// Check the unix permission bits
	if info.Mode().Perm()&0377 != 0 {
		return fmt.Errorf("file (%v) has insecure file permissions (%v)", filename, info.Mode().String())
	}
	return nil
}

// confirm displays a text and asks for user confirmation
func confirm(text string) bool {
<<<<<<< HEAD
	fmt.Printf(text)
=======
	fmt.Print(text)
>>>>>>> d62e9b28
	fmt.Printf("\nEnter 'ok' to proceed:\n> ")

	text, err := bufio.NewReader(os.Stdin).ReadString('\n')
	if err != nil {
		log.Crit("Failed to read user input", "err", err)
	}
	if text := strings.TrimSpace(text); text == "ok" {
		return true
	}
	return false
}

func testExternalUI(api *core.SignerAPI) {

	ctx := context.WithValue(context.Background(), "remote", "clef binary")
	ctx = context.WithValue(ctx, "scheme", "in-proc")
	ctx = context.WithValue(ctx, "local", "main")
	errs := make([]string, 0)

	a := common.HexToAddress("0xdeadbeef000000000000000000000000deadbeef")
	addErr := func(errStr string) {
		log.Info("Test error", "err", errStr)
		errs = append(errs, errStr)
	}

	queryUser := func(q string) string {
		resp, err := api.UI.OnInputRequired(core.UserInputRequest{
			Title:  "Testing",
			Prompt: q,
		})
		if err != nil {
			addErr(err.Error())
		}
		return resp.Text
	}
	expectResponse := func(testcase, question, expect string) {
		if got := queryUser(question); got != expect {
			addErr(fmt.Sprintf("%s: got %v, expected %v", testcase, got, expect))
		}
	}
	expectApprove := func(testcase string, err error) {
		if err == nil || err == accounts.ErrUnknownAccount {
			return
		}
		addErr(fmt.Sprintf("%v: expected no error, got %v", testcase, err.Error()))
	}
	expectDeny := func(testcase string, err error) {
		if err == nil || err != core.ErrRequestDenied {
			addErr(fmt.Sprintf("%v: expected ErrRequestDenied, got %v", testcase, err))
		}
	}
	var delay = 1 * time.Second
	// Test display of info and error
	{
		api.UI.ShowInfo("If you see this message, enter 'yes' to next question")
		time.Sleep(delay)
		expectResponse("showinfo", "Did you see the message? [yes/no]", "yes")
		api.UI.ShowError("If you see this message, enter 'yes' to the next question")
		time.Sleep(delay)
		expectResponse("showerror", "Did you see the message? [yes/no]", "yes")
	}
	{ // Sign data test - clique header
		api.UI.ShowInfo("Please approve the next request for signing a clique header")
		time.Sleep(delay)
		cliqueHeader := types.Header{
<<<<<<< HEAD
			common.HexToHash("0000H45H"),
			common.HexToHash("0000H45H"),
			common.HexToAddress("0000H45H"),
			common.HexToHash("0000H00H"),
			common.HexToHash("0000H45H"),
			common.HexToHash("0000H45H"),
			types.Bloom{},
			big.NewInt(1337),
			big.NewInt(1337),
			1338,
			1338,
			1338,
			[]byte("Extra data Extra data Extra data  Extra data  Extra data  Extra data  Extra data Extra data"),
			common.HexToHash("0x0000H45H"),
			types.BlockNonce{},
=======
			ParentHash:  common.HexToHash("0000H45H"),
			UncleHash:   common.HexToHash("0000H45H"),
			Coinbase:    common.HexToAddress("0000H45H"),
			Root:        common.HexToHash("0000H00H"),
			TxHash:      common.HexToHash("0000H45H"),
			ReceiptHash: common.HexToHash("0000H45H"),
			Difficulty:  big.NewInt(1337),
			Number:      big.NewInt(1337),
			GasLimit:    1338,
			GasUsed:     1338,
			Time:        1338,
			Extra:       []byte("Extra data Extra data Extra data  Extra data  Extra data  Extra data  Extra data Extra data"),
			MixDigest:   common.HexToHash("0x0000H45H"),
>>>>>>> d62e9b28
		}
		cliqueRlp, err := rlp.EncodeToBytes(cliqueHeader)
		if err != nil {
			utils.Fatalf("Should not error: %v", err)
		}
		addr, _ := common.NewMixedcaseAddressFromString("0x0011223344556677889900112233445566778899")
		_, err = api.SignData(ctx, accounts.MimetypeClique, *addr, hexutil.Encode(cliqueRlp))
		expectApprove("signdata - clique header", err)
	}
	{ // Sign data test - typed data
		api.UI.ShowInfo("Please approve the next request for signing EIP-712 typed data")
		time.Sleep(delay)
		addr, _ := common.NewMixedcaseAddressFromString("0x0011223344556677889900112233445566778899")
		data := `{"types":{"EIP712Domain":[{"name":"name","type":"string"},{"name":"version","type":"string"},{"name":"chainId","type":"uint256"},{"name":"verifyingContract","type":"address"}],"Person":[{"name":"name","type":"string"},{"name":"test","type":"uint8"},{"name":"wallet","type":"address"}],"Mail":[{"name":"from","type":"Person"},{"name":"to","type":"Person"},{"name":"contents","type":"string"}]},"primaryType":"Mail","domain":{"name":"Ether Mail","version":"1","chainId":"1","verifyingContract":"0xCCCcccccCCCCcCCCCCCcCcCccCcCCCcCcccccccC"},"message":{"from":{"name":"Cow","test":"3","wallet":"0xcD2a3d9F938E13CD947Ec05AbC7FE734Df8DD826"},"to":{"name":"Bob","wallet":"0xbBbBBBBbbBBBbbbBbbBbbbbBBbBbbbbBbBbbBBbB","test":"2"},"contents":"Hello, Bob!"}}`
		//_, err := api.SignData(ctx, accounts.MimetypeTypedData, *addr, hexutil.Encode([]byte(data)))
		var typedData core.TypedData
		json.Unmarshal([]byte(data), &typedData)
		_, err := api.SignTypedData(ctx, *addr, typedData)
		expectApprove("sign 712 typed data", err)
	}
	{ // Sign data test - plain text
		api.UI.ShowInfo("Please approve the next request for signing text")
		time.Sleep(delay)
		addr, _ := common.NewMixedcaseAddressFromString("0x0011223344556677889900112233445566778899")
		_, err := api.SignData(ctx, accounts.MimetypeTextPlain, *addr, hexutil.Encode([]byte("hello world")))
		expectApprove("signdata - text", err)
	}
	{ // Sign data test - plain text reject
		api.UI.ShowInfo("Please deny the next request for signing text")
		time.Sleep(delay)
		addr, _ := common.NewMixedcaseAddressFromString("0x0011223344556677889900112233445566778899")
		_, err := api.SignData(ctx, accounts.MimetypeTextPlain, *addr, hexutil.Encode([]byte("hello world")))
		expectDeny("signdata - text", err)
	}
	{ // Sign transaction

		api.UI.ShowInfo("Please reject next transaction")
		time.Sleep(delay)
		data := hexutil.Bytes([]byte{})
		to := common.NewMixedcaseAddress(a)
		tx := core.SendTxArgs{
			Data:     &data,
			Nonce:    0x1,
			Value:    hexutil.Big(*big.NewInt(6)),
			From:     common.NewMixedcaseAddress(a),
			To:       &to,
			GasPrice: hexutil.Big(*big.NewInt(5)),
			Gas:      1000,
			Input:    nil,
		}
		_, err := api.SignTransaction(ctx, tx, nil)
		expectDeny("signtransaction [1]", err)
		expectResponse("signtransaction [2]", "Did you see any warnings for the last transaction? (yes/no)", "no")
	}
	{ // Listing
		api.UI.ShowInfo("Please reject listing-request")
		time.Sleep(delay)
		_, err := api.List(ctx)
		expectDeny("list", err)
	}
	{ // Import
		api.UI.ShowInfo("Please reject new account-request")
		time.Sleep(delay)
		_, err := api.New(ctx)
		expectDeny("newaccount", err)
	}
	{ // Metadata
		api.UI.ShowInfo("Please check if you see the Origin in next listing (approve or deny)")
		time.Sleep(delay)
		api.List(context.WithValue(ctx, "Origin", "origin.com"))
		expectResponse("metadata - origin", "Did you see origin (origin.com)? [yes/no] ", "yes")
	}

	for _, e := range errs {
		log.Error(e)
	}
	result := fmt.Sprintf("Tests completed. %d errors:\n%s\n", len(errs), strings.Join(errs, "\n"))
	api.UI.ShowInfo(result)

}

// getPassPhrase retrieves the password associated with clef, either fetched
// from a list of preloaded passphrases, or requested interactively from the user.
// TODO: there are many `getPassPhrase` functions, it will be better to abstract them into one.
func getPassPhrase(prompt string, confirmation bool) string {
	fmt.Println(prompt)
	password, err := console.Stdin.PromptPassword("Password: ")
	if err != nil {
		utils.Fatalf("Failed to read password: %v", err)
	}
	if confirmation {
		confirm, err := console.Stdin.PromptPassword("Repeat password: ")
		if err != nil {
			utils.Fatalf("Failed to read password confirmation: %v", err)
		}
		if password != confirm {
			utils.Fatalf("Passwords do not match")
		}
	}
	return password
}

type encryptedSeedStorage struct {
	Description string              `json:"description"`
	Version     int                 `json:"version"`
	Params      keystore.CryptoJSON `json:"params"`
}

// encryptSeed uses a similar scheme as the keystore uses, but with a different wrapping,
// to encrypt the master seed
func encryptSeed(seed []byte, auth []byte, scryptN, scryptP int) ([]byte, error) {
	cryptoStruct, err := keystore.EncryptDataV3(seed, auth, scryptN, scryptP)
	if err != nil {
		return nil, err
	}
	return json.Marshal(&encryptedSeedStorage{"Clef seed", 1, cryptoStruct})
}

// decryptSeed decrypts the master seed
func decryptSeed(keyjson []byte, auth string) ([]byte, error) {
	var encSeed encryptedSeedStorage
	if err := json.Unmarshal(keyjson, &encSeed); err != nil {
		return nil, err
	}
	if encSeed.Version != 1 {
		log.Warn(fmt.Sprintf("unsupported encryption format of seed: %d, operation will likely fail", encSeed.Version))
	}
	seed, err := keystore.DecryptDataV3(encSeed.Params, auth)
	if err != nil {
		return nil, err
	}
	return seed, err
}

// GenDoc outputs examples of all structures used in json-rpc communication
func GenDoc(ctx *cli.Context) {

	var (
		a    = common.HexToAddress("0xdeadbeef000000000000000000000000deadbeef")
		b    = common.HexToAddress("0x1111111122222222222233333333334444444444")
		meta = core.Metadata{
			Scheme:    "http",
			Local:     "localhost:8545",
			Origin:    "www.malicious.ru",
			Remote:    "localhost:9999",
			UserAgent: "Firefox 3.2",
		}
		output []string
		add    = func(name, desc string, v interface{}) {
			if data, err := json.MarshalIndent(v, "", "  "); err == nil {
				output = append(output, fmt.Sprintf("### %s\n\n%s\n\nExample:\n```json\n%s\n```", name, desc, data))
			} else {
<<<<<<< HEAD
				log.Error("Error generating output", "err", err)
=======
				log.Error("Error generating output", err)
>>>>>>> d62e9b28
			}
		}
	)

	{ // Sign plain text request
		desc := "SignDataRequest contains information about a pending request to sign some data. " +
			"The data to be signed can be of various types, defined by content-type. Clef has done most " +
			"of the work in canonicalizing and making sense of the data, and it's up to the UI to present" +
			"the user with the contents of the `message`"
		sighash, msg := accounts.TextAndHash([]byte("hello world"))
<<<<<<< HEAD
		messages := []*core.NameValueType{{"message", msg, accounts.MimetypeTextPlain}}
=======
		messages := []*core.NameValueType{{Name: "message", Value: msg, Typ: accounts.MimetypeTextPlain}}
>>>>>>> d62e9b28

		add("SignDataRequest", desc, &core.SignDataRequest{
			Address:     common.NewMixedcaseAddress(a),
			Meta:        meta,
			ContentType: accounts.MimetypeTextPlain,
			Rawdata:     []byte(msg),
			Messages:    messages,
			Hash:        sighash})
	}
	{ // Sign plain text response
		add("SignDataResponse - approve", "Response to SignDataRequest",
			&core.SignDataResponse{Approved: true})
		add("SignDataResponse - deny", "Response to SignDataRequest",
			&core.SignDataResponse{})
	}
	{ // Sign transaction request
		desc := "SignTxRequest contains information about a pending request to sign a transaction. " +
			"Aside from the transaction itself, there is also a `call_info`-struct. That struct contains " +
			"messages of various types, that the user should be informed of." +
			"\n\n" +
			"As in any request, it's important to consider that the `meta` info also contains untrusted data." +
			"\n\n" +
			"The `transaction` (on input into clef) can have either `data` or `input` -- if both are set, " +
			"they must be identical, otherwise an error is generated. " +
			"However, Clef will always use `data` when passing this struct on (if Clef does otherwise, please file a ticket)"

		data := hexutil.Bytes([]byte{0x01, 0x02, 0x03, 0x04})
		add("SignTxRequest", desc, &core.SignTxRequest{
			Meta: meta,
			Callinfo: []core.ValidationInfo{
<<<<<<< HEAD
				{"Warning", "Something looks odd, show this message as a warning"},
				{"Info", "User should see this aswell"},
=======
				{Typ: "Warning", Message: "Something looks odd, show this message as a warning"},
				{Typ: "Info", Message: "User should see this as well"},
>>>>>>> d62e9b28
			},
			Transaction: core.SendTxArgs{
				Data:     &data,
				Nonce:    0x1,
				Value:    hexutil.Big(*big.NewInt(6)),
				From:     common.NewMixedcaseAddress(a),
				To:       nil,
				GasPrice: hexutil.Big(*big.NewInt(5)),
				Gas:      1000,
				Input:    nil,
			}})
	}
	{ // Sign tx response
		data := hexutil.Bytes([]byte{0x04, 0x03, 0x02, 0x01})
		add("SignTxResponse - approve", "Response to request to sign a transaction. This response needs to contain the `transaction`"+
			", because the UI is free to make modifications to the transaction.",
			&core.SignTxResponse{Approved: true,
				Transaction: core.SendTxArgs{
					Data:     &data,
					Nonce:    0x4,
					Value:    hexutil.Big(*big.NewInt(6)),
					From:     common.NewMixedcaseAddress(a),
					To:       nil,
					GasPrice: hexutil.Big(*big.NewInt(5)),
					Gas:      1000,
					Input:    nil,
				}})
		add("SignTxResponse - deny", "Response to SignTxRequest. When denying a request, there's no need to "+
			"provide the transaction in return",
			&core.SignTxResponse{})
	}
	{ // WHen a signed tx is ready to go out
		desc := "SignTransactionResult is used in the call `clef` -> `OnApprovedTx(result)`" +
			"\n\n" +
			"This occurs _after_ successful completion of the entire signing procedure, but right before the signed " +
			"transaction is passed to the external caller. This method (and data) can be used by the UI to signal " +
			"to the user that the transaction was signed, but it is primarily useful for ruleset implementations." +
			"\n\n" +
			"A ruleset that implements a rate limitation needs to know what transactions are sent out to the external " +
			"interface. By hooking into this methods, the ruleset can maintain track of that count." +
			"\n\n" +
			"**OBS:** Note that if an attacker can restore your `clef` data to a previous point in time" +
			" (e.g through a backup), the attacker can reset such windows, even if he/she is unable to decrypt the content. " +
			"\n\n" +
			"The `OnApproved` method cannot be responded to, it's purely informative"

		rlpdata := common.FromHex("0xf85d640101948a8eafb1cf62bfbeb1741769dae1a9dd47996192018026a0716bd90515acb1e68e5ac5867aa11a1e65399c3349d479f5fb698554ebc6f293a04e8a4ebfff434e971e0ef12c5bf3a881b06fd04fc3f8b8a7291fb67a26a1d4ed")
		var tx types.Transaction
		rlp.DecodeBytes(rlpdata, &tx)
		add("OnApproved - SignTransactionResult", desc, &ethapi.SignTransactionResult{Raw: rlpdata, Tx: &tx})

	}
	{ // User input
		add("UserInputRequest", "Sent when clef needs the user to provide data. If 'password' is true, the input field should be treated accordingly (echo-free)",
			&core.UserInputRequest{IsPassword: true, Title: "The title here", Prompt: "The question to ask the user"})
		add("UserInputResponse", "Response to UserInputRequest",
			&core.UserInputResponse{Text: "The textual response from user"})
	}
	{ // List request
		add("ListRequest", "Sent when a request has been made to list addresses. The UI is provided with the "+
			"full `account`s, including local directory names. Note: this information is not passed back to the external caller, "+
			"who only sees the `address`es. ",
			&core.ListRequest{
				Meta: meta,
				Accounts: []accounts.Account{
<<<<<<< HEAD
					{a, accounts.URL{Scheme: "keystore", Path: "/path/to/keyfile/a"}},
					{b, accounts.URL{Scheme: "keystore", Path: "/path/to/keyfile/b"}}},
=======
					{Address: a, URL: accounts.URL{Scheme: "keystore", Path: "/path/to/keyfile/a"}},
					{Address: b, URL: accounts.URL{Scheme: "keystore", Path: "/path/to/keyfile/b"}}},
>>>>>>> d62e9b28
			})

		add("ListResponse", "Response to list request. The response contains a list of all addresses to show to the caller. "+
			"Note: the UI is free to respond with any address the caller, regardless of whether it exists or not",
			&core.ListResponse{
				Accounts: []accounts.Account{
<<<<<<< HEAD
					{common.HexToAddress("0xcowbeef000000cowbeef00000000000000000c0w"), accounts.URL{Path: ".. ignored .."}},
					{common.HexToAddress("0xffffffffffffffffffffffffffffffffffffffff"), accounts.URL{}},
=======
					{
						Address: common.HexToAddress("0xcowbeef000000cowbeef00000000000000000c0w"),
						URL:     accounts.URL{Path: ".. ignored .."},
					},
					{
						Address: common.HexToAddress("0xffffffffffffffffffffffffffffffffffffffff"),
					},
>>>>>>> d62e9b28
				}})
	}

	fmt.Println(`## UI Client interface

These data types are defined in the channel between clef and the UI`)
	for _, elem := range output {
		fmt.Println(elem)
	}
}<|MERGE_RESOLUTION|>--- conflicted
+++ resolved
@@ -694,11 +694,7 @@
 
 // confirm displays a text and asks for user confirmation
 func confirm(text string) bool {
-<<<<<<< HEAD
-	fmt.Printf(text)
-=======
 	fmt.Print(text)
->>>>>>> d62e9b28
 	fmt.Printf("\nEnter 'ok' to proceed:\n> ")
 
 	text, err := bufio.NewReader(os.Stdin).ReadString('\n')
@@ -764,23 +760,6 @@
 		api.UI.ShowInfo("Please approve the next request for signing a clique header")
 		time.Sleep(delay)
 		cliqueHeader := types.Header{
-<<<<<<< HEAD
-			common.HexToHash("0000H45H"),
-			common.HexToHash("0000H45H"),
-			common.HexToAddress("0000H45H"),
-			common.HexToHash("0000H00H"),
-			common.HexToHash("0000H45H"),
-			common.HexToHash("0000H45H"),
-			types.Bloom{},
-			big.NewInt(1337),
-			big.NewInt(1337),
-			1338,
-			1338,
-			1338,
-			[]byte("Extra data Extra data Extra data  Extra data  Extra data  Extra data  Extra data Extra data"),
-			common.HexToHash("0x0000H45H"),
-			types.BlockNonce{},
-=======
 			ParentHash:  common.HexToHash("0000H45H"),
 			UncleHash:   common.HexToHash("0000H45H"),
 			Coinbase:    common.HexToAddress("0000H45H"),
@@ -794,7 +773,6 @@
 			Time:        1338,
 			Extra:       []byte("Extra data Extra data Extra data  Extra data  Extra data  Extra data  Extra data Extra data"),
 			MixDigest:   common.HexToHash("0x0000H45H"),
->>>>>>> d62e9b28
 		}
 		cliqueRlp, err := rlp.EncodeToBytes(cliqueHeader)
 		if err != nil {
@@ -947,11 +925,7 @@
 			if data, err := json.MarshalIndent(v, "", "  "); err == nil {
 				output = append(output, fmt.Sprintf("### %s\n\n%s\n\nExample:\n```json\n%s\n```", name, desc, data))
 			} else {
-<<<<<<< HEAD
-				log.Error("Error generating output", "err", err)
-=======
 				log.Error("Error generating output", err)
->>>>>>> d62e9b28
 			}
 		}
 	)
@@ -962,11 +936,7 @@
 			"of the work in canonicalizing and making sense of the data, and it's up to the UI to present" +
 			"the user with the contents of the `message`"
 		sighash, msg := accounts.TextAndHash([]byte("hello world"))
-<<<<<<< HEAD
-		messages := []*core.NameValueType{{"message", msg, accounts.MimetypeTextPlain}}
-=======
 		messages := []*core.NameValueType{{Name: "message", Value: msg, Typ: accounts.MimetypeTextPlain}}
->>>>>>> d62e9b28
 
 		add("SignDataRequest", desc, &core.SignDataRequest{
 			Address:     common.NewMixedcaseAddress(a),
@@ -997,13 +967,8 @@
 		add("SignTxRequest", desc, &core.SignTxRequest{
 			Meta: meta,
 			Callinfo: []core.ValidationInfo{
-<<<<<<< HEAD
-				{"Warning", "Something looks odd, show this message as a warning"},
-				{"Info", "User should see this aswell"},
-=======
 				{Typ: "Warning", Message: "Something looks odd, show this message as a warning"},
 				{Typ: "Info", Message: "User should see this as well"},
->>>>>>> d62e9b28
 			},
 			Transaction: core.SendTxArgs{
 				Data:     &data,
@@ -1069,23 +1034,14 @@
 			&core.ListRequest{
 				Meta: meta,
 				Accounts: []accounts.Account{
-<<<<<<< HEAD
-					{a, accounts.URL{Scheme: "keystore", Path: "/path/to/keyfile/a"}},
-					{b, accounts.URL{Scheme: "keystore", Path: "/path/to/keyfile/b"}}},
-=======
 					{Address: a, URL: accounts.URL{Scheme: "keystore", Path: "/path/to/keyfile/a"}},
 					{Address: b, URL: accounts.URL{Scheme: "keystore", Path: "/path/to/keyfile/b"}}},
->>>>>>> d62e9b28
 			})
 
 		add("ListResponse", "Response to list request. The response contains a list of all addresses to show to the caller. "+
 			"Note: the UI is free to respond with any address the caller, regardless of whether it exists or not",
 			&core.ListResponse{
 				Accounts: []accounts.Account{
-<<<<<<< HEAD
-					{common.HexToAddress("0xcowbeef000000cowbeef00000000000000000c0w"), accounts.URL{Path: ".. ignored .."}},
-					{common.HexToAddress("0xffffffffffffffffffffffffffffffffffffffff"), accounts.URL{}},
-=======
 					{
 						Address: common.HexToAddress("0xcowbeef000000cowbeef00000000000000000c0w"),
 						URL:     accounts.URL{Path: ".. ignored .."},
@@ -1093,7 +1049,6 @@
 					{
 						Address: common.HexToAddress("0xffffffffffffffffffffffffffffffffffffffff"),
 					},
->>>>>>> d62e9b28
 				}})
 	}
 
